# This file define common compile flags for all Radium projects.


# Set build configurations ====================================================
# Debug by default: Do it at the beginning to ensure proper configuration
if ( NOT MSVC )
    set( VALID_CMAKE_BUILD_TYPES "Debug Release RelWithDebInfo" )
    if ( NOT CMAKE_BUILD_TYPE )
        set( CMAKE_BUILD_TYPE Debug )
    elseif ( NOT "${VALID_CMAKE_BUILD_TYPES}" MATCHES ${CMAKE_BUILD_TYPE} )
        set( CMAKE_BUILD_TYPE Debug )
    endif()
endif()

set(UNIX_DEFAULT_CXX_FLAGS                "-Wall -Wextra  -pthread -msse3 -Wno-sign-compare -Wno-unused-parameter -fno-exceptions")
set(UNIX_DEFAULT_CXX_FLAGS_DEBUG          "-D_DEBUG -DCORE_DEBUG -g3 -ggdb")
set(UNIX_DEFAULT_CXX_FLAGS_RELEASE        "-DNDEBUG -O3")
set(UNIX_DEFAULT_CXX_FLAGS_RELWITHDEBINFO "-g3")

set(CMAKE_CXX_STANDARD 14)

# Compilation flag for each platforms =========================================

if (APPLE)
  #    message(STATUS "${PROJECT_NAME} : Compiling on Apple with compiler " ${CMAKE_CXX_COMPILER_ID})

    set(MATH_FLAG "-mfpmath=sse")
    if(RADIUM_FAST_MATH)
        if ( (${CMAKE_CXX_COMPILER_ID} STREQUAL "GNU") )
            set(MATH_FLAG "${MATH_FLAG} -ffast-math")
        endif()
    endif()

    set(CMAKE_CXX_FLAGS                "${UNIX_DEFAULT_CXX_FLAGS}                ${CMAKE_CXX_FLAGS}")
    set(CMAKE_CXX_FLAGS_DEBUG          "${UNIX_DEFAULT_CXX_FLAGS_DEBUG}          ${CMAKE_CXX_FLAGS_DEBUG}")
    set(CMAKE_CXX_FLAGS_RELEASE        "${UNIX_DEFAULT_CXX_FLAGS_RELEASE}        ${MATH_FLAG}")
    set(CMAKE_CXX_FLAGS_RELWITHDEBINFO "${UNIX_DEFAULT_CXX_FLAGS_RELWITHDEBINFO} ${CMAKE_CXX_FLAGS_RELEASE}")

    add_definitions( -Wno-deprecated-declarations ) # Do not warn for eigen bind being deprecated
elseif (UNIX OR MINGW)
    set(MATH_FLAG "-mfpmath=sse")
    if(RADIUM_FAST_MATH)
        if ( NOT (${CMAKE_CXX_COMPILER_ID} STREQUAL "Clang") )
            set(MATH_FLAG "${MATH_FLAG} -ffast-math")
        endif()
    endif()

    if( MINGW )
        set( EIGEN_ALIGNMENT_FLAG "-mincoming-stack-boundary=2" )
        add_definitions( -static-libgcc -static-libstdc++) # Compile with static libs
    else()
        set( EIGEN_ALIGNMENT_FLAG "" )
    endif()

    set(CMAKE_CXX_FLAGS                "${UNIX_DEFAULT_CXX_FLAGS}                ${EIGEN_ALIGNMENT_FLAG} ${CMAKE_CXX_FLAGS}")
    set(CMAKE_CXX_FLAGS_DEBUG          "${UNIX_DEFAULT_CXX_FLAGS_DEBUG}          ${CMAKE_CXX_FLAGS_DEBUG}")
    set(CMAKE_CXX_FLAGS_RELEASE        "${UNIX_DEFAULT_CXX_FLAGS_RELEASE}        ${MATH_FLAG}")
    set(CMAKE_CXX_FLAGS_RELWITHDEBINFO "${UNIX_DEFAULT_CXX_FLAGS_RELWITHDEBINFO} -ggdb ${CMAKE_CXX_FLAGS_RELEASE}")

    # Prevent Eigen from spitting thousands of warnings with gcc 6+
    add_definitions(-Wno-deprecated-declarations)
    if( NOT(${CMAKE_CXX_COMPILER_VERSION} VERSION_LESS 5.4))
        add_definitions(-Wno-ignored-attributes -Wno-misleading-indentation)
    endif()
elseif (MSVC)
    # Visual studio flags breakdown
    # /GR- : no rtti ; /Ehs-c- : no exceptions
    # /Od  : disable optimization
    # /Ox :  maximum optimization
    # /GL : enable link time optimization
    # /Zi  : generate debug info

    # remove exceptions from default args
    add_definitions(-D_HAS_EXCEPTIONS=0)
    # disable secure CRT warnings
    add_definitions(-D_CRT_SECURE_NO_WARNINGS)
    add_definitions(-D_SCL_SECURE_NO_WARNINGS)
    string (REGEX REPLACE "/EHsc *" "" CMAKE_CXX_FLAGS "${CMAKE_CXX_FLAGS}")
    string (REGEX REPLACE "/GR" ""     CMAKE_CXX_FLAGS "${CMAKE_CXX_FLAGS}")

    # remove library compilation flags (MT, MD, MTd, MDd
    string( REGEX REPLACE "/M(T|D)(d)*" "" CMAKE_CXX_FLAGS "${CMAKE_CXX_FLAGS}")
    string( REGEX REPLACE "/M(T|D)(d)*" "" CMAKE_CXX_FLAGS_DEBUG "${CMAKE_CXX_FLAGS_DEBUG}")
    string( REGEX REPLACE "/M(T|D)(d)*" "" CMAKE_CXX_FLAGS_RELEASE "${CMAKE_CXX_FLAGS_RELEASE}")

    set(CMAKE_CXX_FLAGS                "/arch:AVX2 /EHs-c- /MP ${CMAKE_CXX_FLAGS}")
    set(CMAKE_CXX_FLAGS_DEBUG          "/D_DEBUG /DCORE_DEBUG /Od /Zi ${CMAKE_CXX_FLAGS_DEBUG} /MDd")
    set(CMAKE_CXX_FLAGS_RELEASE        "/DNDEBUG /Ox /fp:fast ${CMAKE_CXX_FLAGS_RELEASE} /MT")
    set(CMAKE_CXX_FLAGS_RELWITHDEBINFO "/Zi ${CMAKE_CXX_FLAGS_RELEASE}")
    set(CMAKE_SHARED_LINKER_FLAGS      "/LTCG ${CMAKE_SHARED_LINKER_FLAGS}")

    # Problem with Qt linking
    set(CMAKE_CXX_FLAGS "${CMAKE_CXX_FLAGS} -DQT_COMPILING_QSTRING_COMPAT_CPP")

endif()

# Additional flags depending on build options =================================

if (${RADIUM_WITH_OMP})
    find_package(OpenMP QUIET)

    if(OPENMP_FOUND)
        message(STATUS "${PROJECT_NAME} : Using OpenMP")
        add_definitions(-DCORE_USE_OMP)
        set(CMAKE_CXX_FLAGS "${CMAKE_CXX_FLAGS} ${OpenMP_CXX_FLAGS}")
        set(CMAKE_C_FLAGS "${CMAKE_C_FLAGS} ${OpenMP_C_FLAGS}")
    endif(OPENMP_FOUND)
else (${RADIUM_WITH_OMP})
    message(STATUS "${PROJECT_NAME} : OpenMP disabled")
    if ( (${CMAKE_CXX_COMPILER_ID} STREQUAL "GNU") )
        add_definitions( -Wno-unknown-pragmas )  # gcc/mingw prints a lot of warnings due to open mp pragmas
    endif()
endif()

if ("${CMAKE_BUILD_TYPE}"  STREQUAL "Release" )
    add_definitions(-DNO_DEBUG_INFO)
endif()

if (${RADIUM_WITH_DOUBLE_PRECISION})
    add_definitions(-DCORE_USE_DOUBLE)
    message(STATUS "${PROJECT_NAME} : Using double precision.")
else()
    message(STATUS "${PROJECT_NAME} : Using single precision.")
endif()

if (NOT ${RADIUM_WITH_FANCY_GL})
    add_definitions(-DNO_TRANSPARENCY)
    message(STATUS "${PROJECT_NAME} : Fancy OpenGL Effects are disabled")
endif()

if (${RADIUM_WITH_TEXTURES})
    message(STATUS "${PROJECT_NAME} : Textures will be loaded")
    add_definitions(-DRADIUM_WITH_TEXTURES)
else()
    message(STATUS "${PROJECT_NAME} : Textures won't be loaded, use RADIUM_WITH_TEXTURES flag to enable them.")
endif()

if (${RADIUM_WITH_PROFILING})
    add_definitions(-DALLOW_PROFILING)
    message(STATUS "${PROJECT_NAME} : Profiling is enabled")
endif()

if (${RADIUM_WARNINGS_AS_ERRORS})
    message(STATUS "${PROJECT_NAME} : Enabling warnings as errors")
    if ( APPLE OR ( UNIX OR MINGW ) )
        set (CMAKE_CXX_FLAGS "${CMAKE_CXX_FLAGS} -Werror")
    elseif (MSVC)
        set (CMAKE_CXX_FLAGS "${CMAKE_CXX_FLAGS} /WX")
    endif()
endif()

if (${RADIUM_FORCE_ASSERTS})
    message( STATUS "Enabling asserts")
    add_definitions(-DCORE_USE_ASSERT)
endif()

if (${RADIUM_ASSIMP_SUPPORT})
    add_definitions(-DIO_USE_ASSIMP)
    message(STATUS "${PROJECT_NAME} : Using Assimp loader")
else()
    message(STATUS "${PROJECT_NAME} : Assimp loader disabled")
endif()


if (${RADIUM_TINYPLY_SUPPORT})
    add_definitions(-DIO_USE_TINYPLY)
    message(STATUS "${PROJECT_NAME} : Using TinyPly loader")
else()
    message(STATUS "${PROJECT_NAME} : TinyPly loader disabled")
endif()


<<<<<<< HEAD
if (${RADIUM_PBRT_SUPPORT})
    add_definitions(-DIO_USE_PBRT)
    message(STATUS "${PROJECT_NAME} : Using PBRT loader")
else()
    message(STATUS "${PROJECT_NAME} : PBRT loader disabled")
endif()

if (${RADIUM_QUIET})
    add_definitions(-DNO_LOG)
    message(STATUS "${PROJECT_NAME} : Radium Logs disabled")
else()
    message(STATUS "${PROJECT_NAME} : Radium Logs enabled")
endif()


=======
>>>>>>> 45a5f3bf

# Additional flags depending on system        =================================

if (CMAKE_SIZEOF_VOID_P EQUAL 8)
    message(STATUS "${PROJECT_NAME} : 64 bits build")
else()
    message(STATUS "${PROJECT_NAME} : 32 bits build")
endif()

<|MERGE_RESOLUTION|>--- conflicted
+++ resolved
@@ -169,15 +169,6 @@
     message(STATUS "${PROJECT_NAME} : TinyPly loader disabled")
 endif()
 
-
-<<<<<<< HEAD
-if (${RADIUM_PBRT_SUPPORT})
-    add_definitions(-DIO_USE_PBRT)
-    message(STATUS "${PROJECT_NAME} : Using PBRT loader")
-else()
-    message(STATUS "${PROJECT_NAME} : PBRT loader disabled")
-endif()
-
 if (${RADIUM_QUIET})
     add_definitions(-DNO_LOG)
     message(STATUS "${PROJECT_NAME} : Radium Logs disabled")
@@ -186,8 +177,6 @@
 endif()
 
 
-=======
->>>>>>> 45a5f3bf
 
 # Additional flags depending on system        =================================
 
