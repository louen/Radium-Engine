--- conflicted
+++ resolved
@@ -71,15 +71,11 @@
 
         virtual void setTransform(Ra::Core::Index roIdx, const Ra::Core::Transform& transform) override;
 
-<<<<<<< HEAD
-
-    private:
-=======
     public:
->>>>>>> cd231277
         // debug function to display the hierarchy
         void printSkeleton(const Ra::Core::Animation::Skeleton& skeleton);
 
+    private:
         //
         // Loading data functions
         //
@@ -111,7 +107,7 @@
         const Ra::Core::Animation::RefPose*      getRefPoseOutput() const;
         const Ra::Core::Animation::WeightMatrix* getWeightsOutput() const;
         const bool*                              getWasReset() const;
-        const Ra::Core::Animation::Animation* getAnimation() const;
+        const Ra::Core::Animation::Animation*    getAnimation() const;
         const Scalar* getTimeOutput() const;
 
     private:
