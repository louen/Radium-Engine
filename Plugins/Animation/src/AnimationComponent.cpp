--- conflicted
+++ resolved
@@ -33,10 +33,6 @@
     }
 
     void AnimationComponent::update(Scalar dt)
-<<<<<<< HEAD
-    {   
-        if ( dt != 0.0 )
-=======
     {
         if( dt != 0.0 ) {
             const Scalar factor = ( m_slowMo ? 0.1f : 1.0f ) * m_speed;
@@ -45,7 +41,6 @@
         }
         // Ignore large dt that appear when the engine is paused (while loading a file for instance)
         if( !m_animationTimeStep && ( dt > 0.5f ) )
->>>>>>> a36993c3
         {
             const Scalar factor = ( m_slowMo ? 0.1 : 1.0 ) * m_speed;
             dt = factor * ( ( m_animationTimeStep ) ? m_dt[m_animationID] : dt );
