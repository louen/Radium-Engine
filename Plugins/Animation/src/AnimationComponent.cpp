--- conflicted
+++ resolved
@@ -186,7 +186,7 @@
                 for( uint j = 0; j < handleAnim.size(); ++j ) {
                     if( m_skel.getLabel( i ) == handleAnim[j].m_name ) {
                         table[j] = i;
-                        auto set = handleAnim[j].m_anim.timeSchedule();
+                        auto set = std::move( handleAnim[j].m_anim.timeSchedule() );
                         keyTime.insert( set.begin(), set.end() );
                     }
                 }
@@ -211,68 +211,10 @@
         m_animationTime = 0.0;
     }
 
-<<<<<<< HEAD
-    void AnimationComponent::createSkeleton( const Ra::Asset::HandleData* data, std::map< uint, uint >& indexTable )
-    {
-        const uint size = data->getComponentDataSize();
-        auto component = data->getComponentData();
-
-        std::set< uint > root;
-        for( uint i = 0; i < size; ++i ) {
-            root.insert( i );
-        }
-
-        auto edgeList = data->getEdgeData();
-        for( const auto& edge : edgeList ) {
-            root.erase( edge[1] );
-        }
-
-        std::vector< bool > processed( size, false );
-        for( const auto& r : root ) {
-            addBone( -1, r, component, edgeList, processed, indexTable );
-        }
-    }
-
-
-    void AnimationComponent::addBone( const int parent,
-                                      const uint dataID,
-                                      const Ra::Core::AlignedStdVector< Ra::Asset::HandleComponentData >& data,
-                                      const Ra::Core::AlignedStdVector< Ra::Core::Vector2i >& edgeList,
-                                      std::vector< bool >& processed,
-                                      std::map< uint, uint >& indexTable )
-    {
-        if( !processed[dataID] ) {
-            processed[dataID] = true;
-            uint index = m_skel.addBone( parent, data.at( dataID ).m_frame, Ra::Core::Animation::Handle::SpaceType::MODEL, data.at( dataID ).m_name );
-            indexTable[dataID] = index;
-            for( const auto& edge : edgeList ) {
-                if( edge[0] == dataID ) {
-                    addBone( index, edge[1], data, edgeList, processed, indexTable );
-                }
-            }
-        }
-    }
-
-    void AnimationComponent::createWeightMatrix( const Ra::Asset::HandleData* data, const std::map< uint, uint >& indexTable, const std::map< uint, uint >& duplicateTable ) {
-        // Bad bad bad hack
-        // Fails eventually with a 1 vertex mesh
-        uint vertexSize = 0;
-        for( const auto& item : duplicateTable ) {
-            if( item.second > vertexSize ) {
-                vertexSize = ( item.second > vertexSize ) ? item.second : vertexSize;
-            }
-        }
-        vertexSize++;
-        m_weights.resize( vertexSize, data->getComponentDataSize() );
-
-        //m_weights.resize( data->getVertexSize(), data->getComponentDataSize() );
-        //m_weights.setZero();
-=======
     void AnimationComponent::createWeightMatrix( const Ra::Asset::HandleData* data, const std::map< uint, uint >& indexTable,
                                                  const std::vector<uint>& duplicateTable, uint nbMeshVertices ) {
         m_weights.resize( nbMeshVertices, data->getComponentDataSize() );
 
->>>>>>> 72386c33
         for( const auto& it : indexTable ) {
             const uint idx = it.first;
             const uint col = it.second;
@@ -285,21 +227,10 @@
         }
         Ra::Core::Animation::checkWeightMatrix( m_weights, false, true );
 
-<<<<<<< HEAD
-        // renormalize weights just in case
-        #pragma omp parallel for
-        for (int k = 0; k < m_weights.innerSize(); ++k)
-        {
-            m_weights.row( k ) /= m_weights.row( k ).sum();
-        }
-
-        Ra::Core::Animation::checkWeightMatrix( m_weights, false );
-=======
         if (Ra::Core::Animation::normalizeWeights ( m_weights, true ))
         {
             LOG(logINFO) << "Skinning weights have been normalized";
         }
->>>>>>> 72386c33
     }
 
     void AnimationComponent::setContentName (const std::string name)
