#include <FancyMeshComponent.hpp>

#include <iostream>

#include <Core/String/StringUtils.hpp>
#include <Core/Mesh/MeshUtils.hpp>

#include <Core/Geometry/Normal/Normal.hpp>

#include <Engine/Renderer/RenderObject/RenderObjectManager.hpp>
#include <Engine/Managers/ComponentMessenger/ComponentMessenger.hpp>

#include <Engine/Renderer/Mesh/Mesh.hpp>
#include <Engine/Renderer/RenderObject/RenderObject.hpp>
#include <Engine/Renderer/RenderObject/RenderObjectTypes.hpp>
#include <Engine/Renderer/RenderTechnique/RenderTechnique.hpp>
#include <Engine/Renderer/RenderTechnique/ShaderProgram.hpp>
#include <Engine/Renderer/RenderTechnique/ShaderProgramManager.hpp>
#include <Engine/Renderer/RenderObject/Primitives/DrawPrimitives.hpp>
#include <Engine/Renderer/RenderTechnique/ShaderConfigFactory.hpp>

#include <Engine/Assets/FileData.hpp>
#include <Engine/Assets/GeometryData.hpp>

using Ra::Engine::ComponentMessenger;

namespace FancyMeshPlugin
{
    FancyMeshComponent::FancyMeshComponent(const std::string& name , bool deformable)
        : Ra::Engine::Component( name  ) , m_deformable(deformable)
    {
    }

    FancyMeshComponent::~FancyMeshComponent()
    {
    }

    void FancyMeshComponent::initialize()
    {
    }

    void FancyMeshComponent::addMeshRenderObject( const Ra::Core::TriangleMesh& mesh, const std::string& name )
    {
        setupIO(name);

        std::shared_ptr<Ra::Engine::Mesh> displayMesh( new Ra::Engine::Mesh( name ) );
        displayMesh->loadGeometry( mesh );

        auto renderObject = Ra::Engine::RenderObject::createRenderObject(name, this, Ra::Engine::RenderObjectType::Fancy, displayMesh);
        addRenderObject(renderObject);
    }

    void FancyMeshComponent::handleMeshLoading( const Ra::Asset::GeometryData* data )
    {
        std::string name( m_name );
        name.append( "_" + data->getName() );

        std::string roName = name;
        roName.append( "_RO" );

        std::string meshName = name;
        meshName.append( "_Mesh" );

        std::string matName = name;
        matName.append( "_Mat" );

        m_contentName = data->getName();

        std::shared_ptr<Ra::Engine::Mesh> displayMesh( new Ra::Engine::Mesh( meshName ) );

        Ra::Core::TriangleMesh mesh;
        Ra::Core::Transform T = data->getFrame();
        Ra::Core::Transform N;
        N.matrix() = (T.matrix()).inverse().transpose();

        for (size_t i = 0; i < data->getVerticesSize(); ++i)
        {
            mesh.m_vertices.push_back(T * data->getVertices()[i]);
            mesh.m_normals.push_back((N * data->getNormals()[i]).normalized());
        }

        for (const auto& face : data->getFaces())
        {
            mesh.m_triangles.push_back(face.head<3>());
        }

        setupIO( data->getName());

        displayMesh->loadGeometry(mesh);

        Ra::Core::Vector3Array tangents;
        Ra::Core::Vector3Array bitangents;
        Ra::Core::Vector3Array texcoords;

        Ra::Core::Vector4Array colors;

        for ( const auto& v : data->getTangents() )     tangents.push_back( v );
        for ( const auto& v : data->getBiTangents() )   bitangents.push_back( v );
        for ( const auto& v : data->getTexCoords() )    texcoords.push_back( v );
        for ( const auto& v : data->getColors() )       colors.push_back( v );

        displayMesh->addData( Ra::Engine::Mesh::VERTEX_TANGENT, tangents );
        displayMesh->addData( Ra::Engine::Mesh::VERTEX_BITANGENT, bitangents );
        displayMesh->addData( Ra::Engine::Mesh::VERTEX_TEXCOORD, texcoords );
        displayMesh->addData( Ra::Engine::Mesh::VERTEX_COLOR, colors );

        // FIXME(Charly): Should not weights be part of the geometry ?
        //        mesh->addData( Ra::Engine::Mesh::VERTEX_WEIGHTS, meshData.weights );

        Ra::Engine::Material* mat = new Ra::Engine::Material( matName );
        auto m = data->getMaterial();
        if ( m.hasDiffuse() )   mat->setKd( m.m_diffuse );
        if ( m.hasSpecular() )  mat->setKs( m.m_specular );
        if ( m.hasShininess() ) mat->setNs( m.m_shininess );
#ifdef LOAD_TEXTURES
        if ( m.hasDiffuseTexture() ) mat->addTexture( Ra::Engine::Material::TextureType::TEX_DIFFUSE, m.m_texDiffuse );
#endif
        //if ( m.hasSpecularTexture() ) mat->addTexture( Ra::Engine::Material::TextureType::TEX_SPECULAR, m.m_texSpecular );
        //if ( m.hasShininessTexture() ) mat->addTexture( Ra::Engine::Material::TextureType::TEX_SHININESS, m.m_texShininess );
        //if ( m.hasOpacityTexture() ) mat->addTexture( Ra::Engine::Material::TextureType::TEX_ALPHA, m.m_texOpacity );
        //if ( m.hasNormalTexture() ) mat->addTexture( Ra::Engine::Material::TextureType::TEX_NORMAL, m.m_texNormal );

        auto config = Ra::Engine::ShaderConfigurationFactory::getConfiguration("BlinnPhong");

<<<<<<< HEAD
        renderObject->setRenderTechnique( rt );
        renderObject->setVisible(false);
=======
        Ra::Engine::RenderObject* renderObject = Ra::Engine::RenderObject::createRenderObject(roName, this, Ra::Engine::RenderObjectType::Fancy, displayMesh, config, mat);
        m_meshIndex = addRenderObject(renderObject);
>>>>>>> 6aca616f
    }

    Ra::Core::Index FancyMeshComponent::getRenderObjectIndex() const
    {
        return m_meshIndex;
    }

    const Ra::Core::TriangleMesh& FancyMeshComponent::getMesh() const
    {
        return getDisplayMesh().getGeometry();
    }

    void FancyMeshComponent::setupIO(const std::string& id)
    {
        Ra::Engine::ComponentMessenger::GetterCallback cbOut = std::bind( &FancyMeshComponent::getMeshOutput, this );
        Ra::Engine::ComponentMessenger::getInstance()->registerOutput<Ra::Core::TriangleMesh>( getEntity(), this, id, cbOut);

        if( m_deformable)
        {
            ComponentMessenger::SetterCallback cbIn = std::bind( &FancyMeshComponent::setMeshInput, this, std::placeholders::_1 );
            ComponentMessenger::getInstance()->registerInput<Ra::Core::TriangleMesh>( getEntity(), this, id, cbIn);

            ComponentMessenger::ReadWriteCallback vRW = std::bind( &FancyMeshComponent::getVerticesRw, this);
            ComponentMessenger::getInstance()->registerReadWrite<Ra::Core::Vector3Array>( getEntity(), this, id+"v", vRW);

            ComponentMessenger::ReadWriteCallback nRW = std::bind( &FancyMeshComponent::getNormalsRw, this);
            ComponentMessenger::getInstance()->registerReadWrite<Ra::Core::Vector3Array>( getEntity(), this, id+"n", nRW);

            ComponentMessenger::ReadWriteCallback tRW = std::bind( &FancyMeshComponent::getTrianglesRw, this);
            ComponentMessenger::getInstance()->registerReadWrite<Ra::Core::Vector3Array>( getEntity(), this, id+"t", tRW);
        }

    }

    const Ra::Engine::Mesh& FancyMeshComponent::getDisplayMesh() const
    {
        return *(getRoMgr()->getRenderObject(getRenderObjectIndex())->getMesh());
    }

    Ra::Engine::Mesh& FancyMeshComponent::getDisplayMesh()
    {
        return *(getRoMgr()->getRenderObject(getRenderObjectIndex())->getMesh());
    }

    const void* FancyMeshComponent::getMeshOutput() const
    {
        return &(getMesh());
    }

    void FancyMeshComponent::setMeshInput(const void *meshptr)
    {

        CORE_ASSERT( meshptr, " Input is null");
        CORE_ASSERT( m_deformable, "Mesh is not deformable");

        Ra::Core::TriangleMesh mesh = *(static_cast<const Ra::Core::TriangleMesh*>(meshptr));

        Ra::Engine::Mesh& displayMesh = getDisplayMesh();
        displayMesh.loadGeometry( mesh );
    }

    void* FancyMeshComponent::getVerticesRw()
    {
        getDisplayMesh().setDirty( Ra::Engine::Mesh::VERTEX_POSITION);
        return &(getDisplayMesh().getGeometry().m_vertices);
    }

    void* FancyMeshComponent::getNormalsRw()
    {
        getDisplayMesh().setDirty( Ra::Engine::Mesh::VERTEX_NORMAL);
        return &(getDisplayMesh().getGeometry().m_normals);
    }

    void* FancyMeshComponent::getTrianglesRw()
    {
        getDisplayMesh().setDirty( Ra::Engine::Mesh::INDEX);
        return &(getDisplayMesh().getGeometry().m_triangles);
    }

    void FancyMeshComponent::rayCastQuery( const Ra::Core::Ray& r) const
    {
        auto result  = Ra::Core::MeshUtils::castRay( getMesh(), r );
        int tidx = result.m_hitTriangle;
        if (tidx >= 0)
        {
            LOG(logINFO) << " Hit triangle " << tidx;
            LOG(logINFO) << " Nearest vertex " << result.m_nearestVertex;
        }
    }

} // namespace FancyMeshPlugin<|MERGE_RESOLUTION|>--- conflicted
+++ resolved
@@ -122,13 +122,11 @@
 
         auto config = Ra::Engine::ShaderConfigurationFactory::getConfiguration("BlinnPhong");
 
-<<<<<<< HEAD
         renderObject->setRenderTechnique( rt );
         renderObject->setVisible(false);
-=======
+        
         Ra::Engine::RenderObject* renderObject = Ra::Engine::RenderObject::createRenderObject(roName, this, Ra::Engine::RenderObjectType::Fancy, displayMesh, config, mat);
         m_meshIndex = addRenderObject(renderObject);
->>>>>>> 6aca616f
     }
 
     Ra::Core::Index FancyMeshComponent::getRenderObjectIndex() const
