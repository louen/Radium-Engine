#include <SkinningComponent.hpp>

#include <Core/Geometry/Normal/Normal.hpp>
#include <Core/Animation/Pose/PoseOperation.hpp>

#include <DualQuaternionSkinning.hpp>

using Ra::Core::Quaternion;
using Ra::Core::DualQuaternion;

using Ra::Core::TriangleMesh;
using Ra::Core::Animation::Skeleton;
using Ra::Core::Animation::Pose;
using Ra::Core::Animation::RefPose;
using Ra::Core::Animation::WeightMatrix;

typedef Ra::Core::Animation::Handle::SpaceType SpaceType;

using Ra::Core::Skinning::RefData;
using Ra::Core::Skinning::FrameData;

using Ra::Engine::ComponentMessenger;
namespace SkinningPlugin
{

void SkinningComponent::setupSkinning()
{
    // get the current animation data.
    bool hasSkel    = ComponentMessenger::getInstance()->canGet<Skeleton>(getEntity(), m_contentsName);
    bool hasWeights = ComponentMessenger::getInstance()->canGet<WeightMatrix>(getEntity(), m_contentsName);
    bool hasRefPose = ComponentMessenger::getInstance()->canGet<RefPose>(getEntity(), m_contentsName);
    bool hasMesh    = ComponentMessenger::getInstance()->canGet<TriangleMesh>(getEntity(), m_contentsName);


    if ( hasSkel && hasWeights && hasMesh && hasRefPose )
    {
        m_skeletonGetter = ComponentMessenger::getInstance()->ComponentMessenger::getterCallback<Skeleton>( getEntity(), m_contentsName );
        m_verticesWriter = ComponentMessenger::getInstance()->ComponentMessenger::rwCallback<Ra::Core::Vector3Array>( getEntity(), m_contentsName+"v" );
        m_normalsWriter  = ComponentMessenger::getInstance()->ComponentMessenger::rwCallback<Ra::Core::Vector3Array>( getEntity(), m_contentsName+"n" );

        m_refData.m_skeleton        = ComponentMessenger::getInstance()->get<Skeleton>( getEntity(), m_contentsName );
        m_refData.m_referenceMesh   = ComponentMessenger::getInstance()->get<TriangleMesh>( getEntity(), m_contentsName );
        m_refData.m_refPose         = ComponentMessenger::getInstance()->get<RefPose> ( getEntity(), m_contentsName );
        m_refData.m_weights         = ComponentMessenger::getInstance()->get<WeightMatrix> ( getEntity(), m_contentsName );

        m_frameData.m_previousPose = m_refData.m_refPose;
        m_frameData.m_doSkinning = false;
        m_frameData.m_doReset = false;

        m_frameData.m_previousPos   = m_refData.m_referenceMesh.m_vertices;
        m_frameData.m_currentPos    = m_refData.m_referenceMesh.m_vertices;
        m_frameData.m_currentNormal = m_refData.m_referenceMesh.m_normals;

<<<<<<< HEAD
        m_frameData.m_doSkinning = false;

        m_skeletonGetter = ComponentMessenger::getInstance()->ComponentMessenger::getterCallback<Skeleton>( getEntity(), m_contentsName );
        m_verticesWriter = ComponentMessenger::getInstance()->ComponentMessenger::rwCallback<Ra::Core::Vector3Array>( getEntity(), m_contentsName+"v" );
        m_normalsWriter  = ComponentMessenger::getInstance()->ComponentMessenger::rwCallback<Ra::Core::Vector3Array>( getEntity(), m_contentsName+"n" );
=======
>>>>>>> 1195297f


        m_DQ.resize( m_refData.m_weights.rows(), DualQuaternion( Quaternion( 0.0, 0.0, 0.0, 0.0 ),
                                                                 Quaternion( 0.0 ,0.0, 0.0, 0.0 ) ) );

        // Do some debug checks:  Attempt to write to the mesh and check the weights match skeleton and mesh.
        ON_DEBUG( bool skinnable = ComponentMessenger::getInstance()->canSet<Ra::Core::TriangleMesh>(getEntity(), m_contentsName ));
        CORE_ASSERT( skinnable, "Mesh cannot be skinned. It could be because the mesh is set to nondeformable" );
        CORE_ASSERT( m_refData.m_skeleton.size() == m_refData.m_weights.cols(), "Weights are incompatible with bones" );
        CORE_ASSERT( m_refData.m_referenceMesh.m_vertices.size() == m_refData.m_weights.rows(), "Weights are incompatible with Mesh" );

        m_isReady = true;
    }
}
void SkinningComponent::skin()
{
    CORE_ASSERT( m_isReady, "Skinning is not setup");

    const Skeleton* skel = m_skeletonGetter();

    bool reset = ComponentMessenger::getInstance()->get<bool>(getEntity(), m_contentsName);

    // Reset the skin if it wasn't done before
    if (reset && !m_frameData.m_doReset )
    {
        m_frameData.m_doReset = true;
    }
    else
    {
        m_frameData.m_currentPose = skel->getPose(SpaceType::MODEL);
        if ( !Ra::Core::Animation::areEqual( m_frameData.m_currentPose, m_frameData.m_previousPose))
        {
            m_frameData.m_doSkinning = true;
            m_frameData.m_refToCurrentRelPose = Ra::Core::Animation::relativePose(m_frameData.m_currentPose, m_refData.m_refPose);
            m_frameData.m_prevToCurrentRelPose = Ra::Core::Animation::relativePose(m_frameData.m_currentPose, m_frameData.m_previousPose);

            Ra::Core::AlignedStdVector< DualQuaternion > DQ;
            computeDQ( m_frameData.m_prevToCurrentRelPose, m_refData.m_weights, DQ );
            DualQuaternionSkinning( m_frameData.m_previousPos, DQ, m_frameData.m_currentPos );
            computeDQ( m_frameData.m_refToCurrentRelPose, m_refData.m_weights, m_DQ );
        }
    }
}

void SkinningComponent::endSkinning()
{
    if (m_frameData.m_doSkinning)
    {
        Ra::Core::Vector3Array& vertices = *(m_verticesWriter());
        Ra::Core::Vector3Array& normals = *(m_normalsWriter());

        vertices = m_frameData.m_currentPos;

        Ra::Core::Geometry::uniformNormal( vertices, m_refData.m_referenceMesh.m_triangles, normals );

        std::swap( m_frameData.m_previousPose, m_frameData.m_currentPose );
        std::swap( m_frameData.m_previousPos, m_frameData.m_currentPos );

        m_frameData.m_doSkinning = false;

    }
    else if (m_frameData.m_doReset)
    {
        // Reset mesh to its initial state.
        Ra::Core::Vector3Array& vertices = *(m_verticesWriter());
        Ra::Core::Vector3Array& normals =  *(m_normalsWriter());

        vertices = m_refData.m_referenceMesh.m_vertices;
        normals = m_refData.m_referenceMesh.m_normals;

        m_frameData.m_doReset = false;
        m_frameData.m_currentPose   = m_refData.m_refPose;
        m_frameData.m_previousPose  = m_refData.m_refPose;
        m_frameData.m_currentPos    = m_refData.m_referenceMesh.m_vertices;
        m_frameData.m_previousPos   = m_refData.m_referenceMesh.m_vertices;
        m_frameData.m_currentNormal = m_refData.m_referenceMesh.m_normals;
    }
}

void SkinningComponent::handleWeightsLoading(const Ra::Asset::HandleData *data)
{
    m_contentsName = data->getName();
    setupIO(m_contentsName);
}

void SkinningComponent::setupIO( const std::string& id )
{
    typedef Ra::Core::AlignedStdVector< Ra::Core::DualQuaternion > DualQuatVector;

    ComponentMessenger::CallbackTypes<DualQuatVector>::Getter dqOut = std::bind( &SkinningComponent::getDQ, this );
    ComponentMessenger::getInstance()->registerOutput<DualQuatVector>( getEntity(), this, id, dqOut);

    ComponentMessenger::CallbackTypes<RefData>::Getter refData = std::bind( &SkinningComponent::getRefData, this );
    ComponentMessenger::getInstance()->registerOutput<Ra::Core::Skinning::RefData>( getEntity(), this, id, refData);

    ComponentMessenger::CallbackTypes<FrameData>::Getter frameData = std::bind( &SkinningComponent::getFrameData, this );
    ComponentMessenger::getInstance()->registerOutput<FrameData>( getEntity(), this, id, frameData);
}

} // End namespace Skinning plugin<|MERGE_RESOLUTION|>--- conflicted
+++ resolved
@@ -50,16 +50,6 @@
         m_frameData.m_previousPos   = m_refData.m_referenceMesh.m_vertices;
         m_frameData.m_currentPos    = m_refData.m_referenceMesh.m_vertices;
         m_frameData.m_currentNormal = m_refData.m_referenceMesh.m_normals;
-
-<<<<<<< HEAD
-        m_frameData.m_doSkinning = false;
-
-        m_skeletonGetter = ComponentMessenger::getInstance()->ComponentMessenger::getterCallback<Skeleton>( getEntity(), m_contentsName );
-        m_verticesWriter = ComponentMessenger::getInstance()->ComponentMessenger::rwCallback<Ra::Core::Vector3Array>( getEntity(), m_contentsName+"v" );
-        m_normalsWriter  = ComponentMessenger::getInstance()->ComponentMessenger::rwCallback<Ra::Core::Vector3Array>( getEntity(), m_contentsName+"n" );
-=======
->>>>>>> 1195297f
-
 
         m_DQ.resize( m_refData.m_weights.rows(), DualQuaternion( Quaternion( 0.0, 0.0, 0.0, 0.0 ),
                                                                  Quaternion( 0.0 ,0.0, 0.0, 0.0 ) ) );
