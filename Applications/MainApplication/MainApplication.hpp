--- conflicted
+++ resolved
@@ -1,189 +1,176 @@
-#include <chrono>
-#include <memory>
-#include <vector>
-
-#include <QApplication>
-
-#include <Core/Time/Timer.hpp>
-#include <GuiBase/TimerData/FrameTimerData.hpp>
-#include <GuiBase/Viewer/Viewer.hpp>
-
-class QTimer;
-namespace Ra
-{
-    namespace Core
-    {
-        class TaskQueue;
-    }
-}
-
-namespace Ra
-{
-    namespace Engine
-    {
-        class RadiumEngine;
-    }
-}
-
-namespace Ra
-{
-    namespace Gui
-    {
-        class Viewer;
-        class MainWindow;
-    }
-}
-
-/// Allow singleton-like access to the main app à la qApp.
-#if defined(mainApp)
-#undef mainApp
-#endif
-#define mainApp (static_cast<Ra::BaseApplication*>(qApp))
-
-namespace Ra
-{
-    /// This class contains the main application logic. It owns the engine and the GUI.
-    class BaseApplication : public QApplication
-    {
-        Q_OBJECT
-
-    public:
-        BaseApplication( int argc, char** argv, QString applicationName = "RadiumEngine", QString organizationName = "STORM-IRIT" );
-        ~BaseApplication();
-
-        /// Advance the engine for one frame.
-        void radiumFrame();
-
-        bool isRunning() const { return !m_isAboutToQuit; }
-
-        const Engine::RadiumEngine* getEngine () const { return m_engine.get();}
-
-        uint getFrameCount() const { return m_frameCounter; }
-
-        const std::string& getExportFolder() const {return m_exportFolderName;}
-    signals:
-        /// Fired when the engine has just started, before the frame timer is set.
-        void starting();
-
-        /// Fired when the engine is about to stop.
-        void stopping();
-
-        /// Fired when the scene has changed.
-        void sceneChanged( const Core::Aabb& );
-
-        void updateFrameStats( const std::vector<FrameTimerData>& );
-
-        void loadComplete();
-
-        void selectedItem(const Ra::Engine::ItemEntry& entry);
-
-    public slots:
-
-        void loadFile( QString path, bool fitCam = true );
-        void framesCountForStatsChanged( uint count );
-        void appNeedsToQuit();
-        void setRealFrameRate( bool on );
-        void setRecordFrames( bool on );
-        void setRecordTimings( bool on );
-        void setRecordGraph( bool on );
-<<<<<<< HEAD
-        void setRecordMeshes( bool on );
-=======
->>>>>>> cd231277
-
-        void recordFrame();
-        void recordMeshes();
-
-        void onSelectedItem(const Ra::Engine::ItemEntry& entry) { emit selectedItem(entry); }
-
-    protected:
-        /// Create signal / slots connections
-        void createConnections();
-
-        /// Load plugins from the specified folder.
-        /// If loadList is empty, attempts to load all DLLs in the folder (except those on the ignore list)
-        /// If loadList contains names it will only look for DLLs in that folder with the given name.
-        bool loadPlugins( const std::string& pluginsPath, const QStringList& loadList, const QStringList& ignoreList );
-
-        void setupScene();
-        void addBasicShaders();
-
-
-        // Public variables, accessible through the mainApp singleton.
-    public:
-        /// Application main window and GUI root class.
-        std::unique_ptr<Gui::MainWindow> m_mainWindow;
-
-        /// Instance of the radium engine.
-        std::unique_ptr<Engine::RadiumEngine> m_engine;
-
-        /// Task queue for processing tasks.
-        std::unique_ptr<Core::TaskQueue> m_taskQueue;
-
-        /// Number of frames per second to generate.
-        uint m_targetFPS;
-
-    private:
-        /// Pointer to OpenGL Viewer for render call (belongs to MainWindow).
-        Gui::Viewer* m_viewer;
-
-        /// Timer to wake us up at every frame start.
-        QTimer* m_frameTimer;
-
-        /// Time since the last frame start.
-        Core::Timer::TimePoint m_lastFrameStart;
-
-        // Frame count
-        /// How many frames have been run
-        uint m_frameCounter;
-        /// Frequency for update of frame timings
-        uint m_frameCountBeforeUpdate;
-        /// Number of frames to run before exiting. If 0, run forever.
-        uint m_numFrames;
-<<<<<<< HEAD
-
-        /// Maximum number of threads on which the app should run
-        uint m_maxThreads;
-        /// Storage for the frame timings
-=======
-        uint m_maxThreads;
->>>>>>> cd231277
-        std::vector<FrameTimerData> m_timerData;
-
-        /// If true, use the wall clock to advance the engine. If false, use a fixed time step.
-        bool m_realFrameRate;
-
-        // Options to control monitoring and outputs
-        /// Name of the folder where exported data goes
-<<<<<<< HEAD
-        std::string m_exportFolderName;
-=======
-        std::string m_exportFoldername;
->>>>>>> cd231277
-
-        /// If true, dump each frame to a PNG file.
-        bool m_recordFrames;
-        /// If true, print the detailed timings of each frame
-        bool m_recordTimings;
-        /// If true, print the task graph;
-        bool m_recordGraph;
-<<<<<<< HEAD
-        /// If true, export visible meshes at every frames
-        bool m_recordMeshes;
-=======
->>>>>>> cd231277
-
-        bool m_isAboutToQuit;
-    };
-}
-
-namespace Ra
-{
-    class MainApplication : public BaseApplication
-    {
-    public:
-        using BaseApplication::BaseApplication;
-
-    };
-
-}
+#include <chrono>
+#include <memory>
+#include <vector>
+
+#include <QApplication>
+
+#include <Core/Time/Timer.hpp>
+#include <GuiBase/TimerData/FrameTimerData.hpp>
+#include <GuiBase/Viewer/Viewer.hpp>
+
+class QTimer;
+namespace Ra
+{
+    namespace Core
+    {
+        class TaskQueue;
+    }
+}
+
+namespace Ra
+{
+    namespace Engine
+    {
+        class RadiumEngine;
+    }
+}
+
+namespace Ra
+{
+    namespace Gui
+    {
+        class Viewer;
+        class MainWindow;
+    }
+}
+
+/// Allow singleton-like access to the main app à la qApp.
+#if defined(mainApp)
+#undef mainApp
+#endif
+#define mainApp (static_cast<Ra::BaseApplication*>(qApp))
+
+namespace Ra
+{
+    /// This class contains the main application logic. It owns the engine and the GUI.
+    class BaseApplication : public QApplication
+    {
+        Q_OBJECT
+
+    public:
+        BaseApplication( int argc, char** argv, QString applicationName = "RadiumEngine", QString organizationName = "STORM-IRIT" );
+        ~BaseApplication();
+
+        /// Advance the engine for one frame.
+        void radiumFrame();
+
+        bool isRunning() const { return !m_isAboutToQuit; }
+
+        const Engine::RadiumEngine* getEngine () const { return m_engine.get();}
+
+        uint getFrameCount() const { return m_frameCounter; }
+
+        const std::string& getExportFolder() const {return m_exportFolderName;}
+
+    signals:
+        /// Fired when the engine has just started, before the frame timer is set.
+        void starting();
+
+        /// Fired when the engine is about to stop.
+        void stopping();
+
+        /// Fired when the scene has changed.
+        void sceneChanged( const Core::Aabb& );
+
+        void updateFrameStats( const std::vector<FrameTimerData>& );
+
+        void loadComplete();
+
+        void selectedItem(const Ra::Engine::ItemEntry& entry);
+
+    public slots:
+
+        void loadFile( QString path, bool fitCam = true );
+        void framesCountForStatsChanged( uint count );
+        void appNeedsToQuit();
+        void setRealFrameRate( bool on );
+        void setRecordFrames( bool on );
+        void setRecordTimings( bool on );
+        void setRecordGraph( bool on );
+        void setRecordMeshes( bool on );
+
+        void recordFrame();
+        void recordMeshes();
+
+        void onSelectedItem(const Ra::Engine::ItemEntry& entry) { emit selectedItem(entry); }
+
+    protected:
+        /// Create signal / slots connections
+        void createConnections();
+
+        /// Load plugins from the specified folder.
+        /// If loadList is empty, attempts to load all DLLs in the folder (except those on the ignore list)
+        /// If loadList contains names it will only look for DLLs in that folder with the given name.
+        bool loadPlugins( const std::string& pluginsPath, const QStringList& loadList, const QStringList& ignoreList );
+
+        void setupScene();
+        void addBasicShaders();
+
+
+        // Public variables, accessible through the mainApp singleton.
+    public:
+        /// Application main window and GUI root class.
+        std::unique_ptr<Gui::MainWindow> m_mainWindow;
+
+        /// Instance of the radium engine.
+        std::unique_ptr<Engine::RadiumEngine> m_engine;
+
+        /// Task queue for processing tasks.
+        std::unique_ptr<Core::TaskQueue> m_taskQueue;
+
+        /// Number of frames per second to generate.
+        uint m_targetFPS;
+
+    private:
+        /// Pointer to OpenGL Viewer for render call (belongs to MainWindow).
+        Gui::Viewer* m_viewer;
+
+        /// Timer to wake us up at every frame start.
+        QTimer* m_frameTimer;
+
+        /// Time since the last frame start.
+        Core::Timer::TimePoint m_lastFrameStart;
+
+        // Frame count
+        /// How many frames have been run
+        uint m_frameCounter;
+        /// Frequency for update of frame timings
+        uint m_frameCountBeforeUpdate;
+        /// Number of frames to run before exiting. If 0, run forever.
+        uint m_numFrames;
+
+        /// Maximum number of threads on which the app should run
+        uint m_maxThreads;
+        /// Storage for the frame timings
+        std::vector<FrameTimerData> m_timerData;
+
+        /// If true, use the wall clock to advance the engine. If false, use a fixed time step.
+        bool m_realFrameRate;
+
+        // Options to control monitoring and outputs
+        /// Name of the folder where exported data goes
+        std::string m_exportFolderName;
+
+        /// If true, dump each frame to a PNG file.
+        bool m_recordFrames;
+        /// If true, print the detailed timings of each frame
+        bool m_recordTimings;
+        /// If true, print the task graph;
+        bool m_recordGraph;
+        /// If true, export visible meshes at every frames
+        bool m_recordMeshes;
+
+        bool m_isAboutToQuit;
+    };
+}
+
+namespace Ra
+{
+    class MainApplication : public BaseApplication
+    {
+    public:
+        using BaseApplication::BaseApplication;
+
+    };
+
+}