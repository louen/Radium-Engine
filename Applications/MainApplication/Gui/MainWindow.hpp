--- conflicted
+++ resolved
@@ -1,202 +1,198 @@
-#ifndef RADIUMENGINE_MAINWINDOW_HPP
-#define RADIUMENGINE_MAINWINDOW_HPP
-
-#include <GuiBase/RaGuiBase.hpp>
-
-#include <QMainWindow>
-#include "ui_MainWindow.h"
-
-#include <qdebug.h>
-#include <QEvent>
-
-#include <GuiBase/TreeModel/EntityTreeModel.hpp>
-#include <GuiBase/SelectionManager/SelectionManager.hpp>
-
-#include <GuiBase/TimerData/FrameTimerData.hpp>
-
-
-namespace Ra
-{
-    namespace Engine
-    {
-        class Entity;
-    }
-}
-
-namespace Ra
-{
-    namespace Gui
-    {
-        class EntityTreeModel;
-        class Viewer;
-        class MaterialEditor;
-    }
-}
-
-namespace Ra
-{
-    namespace Plugins
-    {
-        class RadiumPluginInterface;
-    }
-}
-
-namespace Ra
-{
-    namespace Gui
-    {
-
-        /// This class manages most of the GUI of the application :
-        /// top menu, side toolbar and side dock.
-        class MainWindow : public QMainWindow, private Ui::MainWindow
-        {
-            Q_OBJECT
-
-        public:
-            /// Constructor and destructor.
-            explicit MainWindow( QWidget* parent = nullptr );
-            virtual ~MainWindow();
-
-            /// Access the viewer, i.e. the rendering widget.
-            Viewer* getViewer();
-
-            /// Access the selection manager.
-            GuiBase::SelectionManager* getSelectionManager();
-
-            /// Update the ui from the plugins loaded.
-            void updateUi( Plugins::RadiumPluginInterface* plugin );
-
-            /// Update the UI ( most importantly gizmos ) to the modifications of the engine/
-            void onFrameComplete();
-
-            // Add render in the application: UI, viewer.
-            void addRenderer(std::string name, std::shared_ptr<Engine::Renderer> e);
-
-        public slots:
-            /// Callback to rebuild the item model when the engine objects change.
-            void onItemAdded( const Engine::ItemEntry& ent );
-
-            void onItemRemoved( const Engine::ItemEntry& ent );
-
-            // Frame timers ui slots
-            void onUpdateFramestats( const std::vector<FrameTimerData>& stats );
-
-            // Selection tools
-            void onSelectionChanged( const QItemSelection& selected, const QItemSelection& deselected );
-
-            /// Exports a given mesh
-            void exportMesh( const std::string& folder,  uint roIdx );
-
-            /// Exports the mesh of the currently selected object to a file.
-            void exportCurrentMesh();
-
-            /// Exports all visible meshes.
-            void exportAllMeshes( const std::string& folder );
-
-            // Gizmo buttons slots
-            void gizmoShowNone();
-            void gizmoShowTranslate();
-            void gizmoShowRotate();
-            //void gizmoShowScale();
-
-            // Keymapping configuration tool
-            void reloadConfiguration();
-            void loadConfiguration();
-
-            /// Slot for the "visible" button
-            void toggleVisisbleRO();
-
-            /// Reset the camera to see all visible objects
-            void fitCamera();
-
-            /// Save the current camera state
-            void saveCamera();
-
-            ///  Load camera state from a file
-            void loadCameraFromFile(const QString path);
-
-            /// Slot for the "edit" button.
-            void editRO();
-
-            /// Cleanup resources.
-            void cleanup();
-
-        signals:
-            /// Emitted when the closed button has been hit.
-            void closed();
-
-            /// Emitted when the frame loads
-            void fileLoading( const QString path, bool fitCam );
-
-            /// Emitted when the user changes the timer box ("Frame average over count")
-            void framescountForStatsChanged( int count );
-
-            /// Emitted when a new item is selected. An invalid entry is sent when no item is selected.
-            void selectedItem( const Engine::ItemEntry& entry );
-
-            /// Emitted when GL is correclty initialized (forwarded from Viewer)
-            void glInitialized();
-
-        private:
-            /// Connect qt signals and slots. Called once by the constructor.
-            void createConnections();
-
-            // Updates the Tracking info according to the selected feature, if any.
-            void updateTrackedFeatureInfo();
-
-            virtual void closeEvent( QCloseEvent* event ) override;
-
-        private slots:
-            /// Slot for the "load file" menu.
-            void loadFile();
-
-            /// Slot for the "load camera" button
-            void loadCamera();
-
-            /// Slot for the "material editor"
-            void openMaterialEditor();
-
-            /// Slot for the user changing the current shader
-            void changeRenderObjectShader(const QString& shaderName);
-
-            /// Slot for the user changing the current renderer
-            void onCurrentRenderChangedInUI();
-
-            /// Slot for the picking results from the viewer.
-            void handlePicking(int pickingResult);
-
-            /// Slot for tracking info GUI.
-            void on_m_vertexIdx_valueChanged(int arg1);
-            void on_m_triangleIdx_valueChanged(int arg1);
-<<<<<<< HEAD
-=======
-
-            // Slot to init renderers once gl is ready
-            void onGLInitialized();
->>>>>>> 72386c33
-
-            /// Slot to accept a new renderer
-            void onRendererReady();
-
-
-            /// Remove the currently selected item (entity, component or ro)
-            void deleteCurrentItem();
-
-            /// Clears all entities and resets the camera.
-            void resetScene();
-
-        private:
-            /// Stores the internal model of engine objects for selection.
-            GuiBase::ItemModel* m_itemModel;
-
-            /// Stores and manages the current selection.
-            GuiBase::SelectionManager* m_selectionManager;
-
-            /// Widget to allow material edition.
-            MaterialEditor* m_materialEditor;
-        };
-
-    } // namespace Gui
-} // namespace Ra
-
-#endif // RADIUMENGINE_MAINWINDOW_HPP
+#ifndef RADIUMENGINE_MAINWINDOW_HPP
+#define RADIUMENGINE_MAINWINDOW_HPP
+
+#include <GuiBase/RaGuiBase.hpp>
+
+#include <QMainWindow>
+#include "ui_MainWindow.h"
+
+#include <qdebug.h>
+#include <QEvent>
+
+#include <GuiBase/TreeModel/EntityTreeModel.hpp>
+#include <GuiBase/SelectionManager/SelectionManager.hpp>
+
+#include <GuiBase/TimerData/FrameTimerData.hpp>
+
+
+namespace Ra
+{
+    namespace Engine
+    {
+        class Entity;
+    }
+}
+
+namespace Ra
+{
+    namespace Gui
+    {
+        class EntityTreeModel;
+        class Viewer;
+        class MaterialEditor;
+    }
+}
+
+namespace Ra
+{
+    namespace Plugins
+    {
+        class RadiumPluginInterface;
+    }
+}
+
+namespace Ra
+{
+    namespace Gui
+    {
+
+        /// This class manages most of the GUI of the application :
+        /// top menu, side toolbar and side dock.
+        class MainWindow : public QMainWindow, private Ui::MainWindow
+        {
+            Q_OBJECT
+
+        public:
+            /// Constructor and destructor.
+            explicit MainWindow( QWidget* parent = nullptr );
+            virtual ~MainWindow();
+
+            /// Access the viewer, i.e. the rendering widget.
+            Viewer* getViewer();
+
+            /// Access the selection manager.
+            GuiBase::SelectionManager* getSelectionManager();
+
+            /// Update the ui from the plugins loaded.
+            void updateUi( Plugins::RadiumPluginInterface* plugin );
+
+            /// Update the UI ( most importantly gizmos ) to the modifications of the engine/
+            void onFrameComplete();
+
+            // Add render in the application: UI, viewer.
+            void addRenderer(std::string name, std::shared_ptr<Engine::Renderer> e);
+
+        public slots:
+            /// Callback to rebuild the item model when the engine objects change.
+            void onItemAdded( const Engine::ItemEntry& ent );
+
+            void onItemRemoved( const Engine::ItemEntry& ent );
+
+            // Frame timers ui slots
+            void onUpdateFramestats( const std::vector<FrameTimerData>& stats );
+
+            // Selection tools
+            void onSelectionChanged( const QItemSelection& selected, const QItemSelection& deselected );
+
+            /// Exports a given mesh
+            void exportMesh( const std::string& folder,  uint roIdx );
+
+            /// Exports all visible meshes.
+            void exportAllMeshes( const std::string& folder );
+
+            // Gizmo buttons slots
+            void gizmoShowNone();
+            void gizmoShowTranslate();
+            void gizmoShowRotate();
+            //void gizmoShowScale();
+
+            // Keymapping configuration tool
+            void reloadConfiguration();
+            void loadConfiguration();
+
+            /// Slot for the "visible" button
+            void toggleVisisbleRO();
+
+            /// Reset the camera to see all visible objects
+            void fitCamera();
+
+            /// Save the current camera state
+            void saveCamera();
+
+            ///  Load camera state from a file
+            void loadCameraFromFile(const QString path);
+
+            /// Slot for the "edit" button.
+            void editRO();
+
+            /// Cleanup resources.
+            void cleanup();
+
+        signals:
+            /// Emitted when the closed button has been hit.
+            void closed();
+
+            /// Emitted when the frame loads
+            void fileLoading( const QString path, bool fitCam );
+
+            /// Emitted when the user changes the timer box ("Frame average over count")
+            void framescountForStatsChanged( int count );
+
+            /// Emitted when a new item is selected. An invalid entry is sent when no item is selected.
+            void selectedItem( const Engine::ItemEntry& entry );
+
+            /// Emitted when GL is correclty initialized (forwarded from Viewer)
+            void glInitialized();
+
+        private:
+            /// Connect qt signals and slots. Called once by the constructor.
+            void createConnections();
+
+            // Updates the Tracking info according to the selected feature, if any.
+            void updateTrackedFeatureInfo();
+
+            virtual void closeEvent( QCloseEvent* event ) override;
+
+        private slots:
+            /// Slot for the "load file" menu.
+            void loadFile();
+
+            /// Slot for the "load camera" button
+            void loadCamera();
+
+            /// Slot for the "material editor"
+            void openMaterialEditor();
+
+            /// Slot for the user changing the current shader
+            void changeRenderObjectShader(const QString& shaderName);
+
+            /// Slot for the user changing the current renderer
+            void onCurrentRenderChangedInUI();
+
+            /// Slot for the picking results from the viewer.
+            void handlePicking(int pickingResult);
+
+            /// Slot for tracking info GUI.
+            void on_m_vertexIdx_valueChanged(int arg1);
+            void on_m_triangleIdx_valueChanged(int arg1);
+
+            // Slot to init renderers once gl is ready
+            void onGLInitialized();
+
+            /// Slot to accept a new renderer
+            void onRendererReady();
+
+            /// Exports the mesh of the currently selected object to a file.
+            void exportCurrentMesh();
+
+            /// Remove the currently selected item (entity, component or ro)
+            void deleteCurrentItem();
+
+            /// Clears all entities and resets the camera.
+            void resetScene();
+
+        private:
+            /// Stores the internal model of engine objects for selection.
+            GuiBase::ItemModel* m_itemModel;
+
+            /// Stores and manages the current selection.
+            GuiBase::SelectionManager* m_selectionManager;
+
+            /// Widget to allow material edition.
+            MaterialEditor* m_materialEditor;
+        };
+
+    } // namespace Gui
+} // namespace Ra
+
+#endif // RADIUMENGINE_MAINWINDOW_HPP