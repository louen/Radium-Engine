--- conflicted
+++ resolved
@@ -61,23 +61,6 @@
     <addaction name="actionReload_Shaders"/>
     <addaction name="actionOpen_Material_Editor"/>
    </widget>
-<<<<<<< HEAD
-   <widget class="QMenu" name="menuRendering">
-    <property name="title">
-     <string>Rendering</string>
-    </property>
-    <widget class="QMenu" name="menuRenderers">
-     <property name="title">
-      <string>Renderers</string>
-     </property>
-     <addaction name="actionForward"/>
-     <addaction name="actionDeferred"/>
-     <addaction name="actionExperimental"/>
-    </widget>
-    <addaction name="menuRenderers"/>
-   </widget>
-=======
->>>>>>> 72386c33
    <widget class="QMenu" name="menuKeymapping">
     <property name="title">
      <string>Keymapping</string>
@@ -88,10 +71,6 @@
    </widget>
    <addaction name="menuFILE"/>
    <addaction name="menuMisc"/>
-<<<<<<< HEAD
-   <addaction name="menuRendering"/>
-=======
->>>>>>> 72386c33
    <addaction name="menuKeymapping"/>
   </widget>
   <widget class="QDockWidget" name="dockWidget">
@@ -467,32 +446,36 @@
                </layout>
               </item>
               <item>
-               <widget class="QGroupBox" name="groupBox">
-                <property name="title">
-                 <string>Reporting</string>
-                </property>
-                <layout class="QHBoxLayout" name="horizontalLayout">
-                 <item>
-                  <widget class="QCheckBox" name="m_printGraph">
-                   <property name="text">
-                    <string>Print Graph</string>
-                   </property>
-                  </widget>
-                 </item>
-                 <item>
-                  <widget class="QCheckBox" name="m_printTimings">
-                   <property name="text">
-                    <string>Print Timings</string>
-                   </property>
-                  </widget>
-                 </item>
-                </layout>
-               </widget>
-              </item>
-              <item>
-               <spacer name="verticalSpacer_2">
+               <layout class="QHBoxLayout" name="horizontalLayout">
+                <property name="bottomMargin">
+                 <number>0</number>
+                </property>
+                <item>
+                 <widget class="QCheckBox" name="m_printGraph">
+                  <property name="text">
+                   <string>Print Graph</string>
+                  </property>
+                 </widget>
+                </item>
+                <item>
+                 <widget class="QCheckBox" name="m_printTimings">
+                  <property name="text">
+                   <string>Print Timings</string>
+                  </property>
+                 </widget>
+                </item>
+               </layout>
+              </item>
+              <item>
+               <spacer name="verticalSpacer">
                 <property name="orientation">
                  <enum>Qt::Vertical</enum>
+                </property>
+                <property name="sizeHint" stdset="0">
+                 <size>
+                  <width>20</width>
+                  <height>40</height>
+                 </size>
                 </property>
                </spacer>
               </item>
@@ -564,75 +547,6 @@
               </item>
              </layout>
             </widget>
-<<<<<<< HEAD
-=======
-            <widget class="Ra::Gui::TransformEditorWidget" name="tab_edition">
-             <attribute name="title">
-              <string>Edition</string>
-             </attribute>
-            </widget>
-            <widget class="QWidget" name="tab_tracking">
-             <attribute name="title">
-              <string>Tracking</string>
-             </attribute>
-             <layout class="QVBoxLayout" name="verticalLayout_11">
-              <item>
-               <layout class="QVBoxLayout" name="tab_tracking_layout">
-                <property name="bottomMargin">
-                 <number>0</number>
-                </property>
-                <item>
-                 <layout class="QHBoxLayout" name="m_vertexIdx_layout">
-                  <property name="bottomMargin">
-                   <number>0</number>
-                  </property>
-                  <item>
-                   <widget class="QLabel" name="label_3">
-                    <property name="text">
-                     <string>Selected Vertex #:</string>
-                    </property>
-                   </widget>
-                  </item>
-                  <item>
-                   <widget class="QSpinBox" name="m_vertexIdx"/>
-                  </item>
-                 </layout>
-                </item>
-                <item>
-                 <layout class="QHBoxLayout" name="m_triangleIdx_layout">
-                  <property name="bottomMargin">
-                   <number>0</number>
-                  </property>
-                  <item>
-                   <widget class="QLabel" name="label_11">
-                    <property name="text">
-                     <string>Selected Triangle #:</string>
-                    </property>
-                   </widget>
-                  </item>
-                  <item>
-                   <widget class="QSpinBox" name="m_triangleIdx"/>
-                  </item>
-                 </layout>
-                </item>
-               </layout>
-              </item>
-              <item>
-               <spacer name="verticalSpacer_5">
-                <property name="orientation">
-                 <enum>Qt::Vertical</enum>
-                </property>
-                <property name="sizeHint" stdset="0">
-                 <size>
-                  <width>20</width>
-                  <height>40</height>
-                 </size>
-                </property>
-               </spacer>
-              </item>
-             </layout>
-            </widget>
->>>>>>> 72386c33
            </widget>
           </item>
          </layout>
@@ -871,42 +785,6 @@
     <string>Record Frames</string>
    </property>
   </action>
-<<<<<<< HEAD
-  <action name="actionForward">
-   <property name="checkable">
-    <bool>true</bool>
-   </property>
-   <property name="checked">
-    <bool>true</bool>
-   </property>
-   <property name="text">
-    <string>Forward</string>
-   </property>
-  </action>
-  <action name="actionDeferred">
-   <property name="checkable">
-    <bool>true</bool>
-   </property>
-   <property name="enabled">
-    <bool>false</bool>
-   </property>
-   <property name="text">
-    <string>Deferred</string>
-   </property>
-  </action>
-  <action name="actionExperimental">
-   <property name="checkable">
-    <bool>true</bool>
-   </property>
-   <property name="enabled">
-    <bool>false</bool>
-   </property>
-   <property name="text">
-    <string>Experimental</string>
-   </property>
-  </action>
-=======
->>>>>>> 72386c33
   <action name="actionReload_configuration">
    <property name="text">
     <string>Reload configuration</string>
@@ -923,7 +801,6 @@
     <string>Ctrl+Shift+O</string>
    </property>
   </action>
-<<<<<<< HEAD
   <action name="actionRecord_Meshes">
    <property name="checkable">
     <bool>true</bool>
@@ -940,8 +817,6 @@
     <string>Record Meshes</string>
    </property>
   </action>
-=======
->>>>>>> 72386c33
  </widget>
  <layoutdefault spacing="6" margin="11"/>
  <customwidgets>
