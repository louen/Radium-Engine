--- conflicted
+++ resolved
@@ -1,675 +1,647 @@
-#include <Engine/Renderer/Renderers/ForwardRenderer.hpp>
-
-#include <Gui/MainWindow.hpp>
-
-#include <QSettings>
-#include <QFileDialog>
-#include <QToolButton>
-#include <QComboBox>
-
-#include <assimp/Importer.hpp>
-
-#include <Core/File/deprecated/OBJFileManager.hpp>
-
-#include <Engine/Managers/SignalManager/SignalManager.hpp>
-#include <Engine/Managers/EntityManager/EntityManager.hpp>
-
-#include <Engine/Renderer/Mesh/Mesh.hpp>
-#include <Engine/Renderer/RenderObject/RenderObject.hpp>
-#include <Engine/Renderer/RenderObject/RenderObjectManager.hpp>
-#include <Engine/Renderer/RenderTechnique/RenderTechnique.hpp>
-<<<<<<< HEAD
-=======
-#include <Engine/Renderer/RenderTechnique/ShaderConfigFactory.hpp>
->>>>>>> 72386c33
-
-#include <Engine/Entity/Entity.hpp>
-
-#include <GuiBase/TreeModel/EntityTreeModel.hpp>
-#include <GuiBase/Utils/KeyMappingManager.hpp>
-#include <GuiBase/Utils/qt_utils.hpp>
-#include <GuiBase/Viewer/CameraInterface.hpp>
-
-#include <PluginBase/RadiumPluginInterface.hpp>
-
-#include <Gui/MaterialEditor.hpp>
-
-#include <MainApplication.hpp>
-
-using Ra::Engine::ItemEntry;
-
-namespace Ra
-{
-
-    Gui::MainWindow::MainWindow(QWidget* parent)
-            : QMainWindow(parent)
-    {
-        // Note : at this point most of the components (including the Engine) are
-        // not initialized. Listen to the "started" signal.
-
-        setupUi(this);
-
-        setWindowIcon(QPixmap(":/Assets/Images/RadiumIcon.png"));
-        setWindowTitle(QString("Radium Engine"));
-
-        QStringList headers;
-        headers << tr("Entities -> Components");
-        m_itemModel = new GuiBase::ItemModel(mainApp->getEngine(), this);
-        m_entitiesTreeView->setModel(m_itemModel);
-        m_materialEditor = new MaterialEditor();
-        m_selectionManager = new GuiBase::SelectionManager(m_itemModel, this);
-        m_entitiesTreeView->setSelectionModel(m_selectionManager);
-
-        createConnections();
-
-        Qt_utils::rec_set_visible( *m_vertexIdx_layout, false );
-        Qt_utils::rec_set_visible( *m_triangleIdx_layout, false );
-
-        mainApp->framesCountForStatsChanged((uint) m_avgFramesCount->value());
-    }
-
-    Gui::MainWindow::~MainWindow()
-    {
-        // Child QObjects will automatically be deleted
-    }
-
-    void Gui::MainWindow::cleanup()
-    {
-        m_viewer->getGizmoManager()->cleanup();
-    }
-
-    void Gui::MainWindow::createConnections()
-    {
-        connect(actionOpenMesh, &QAction::triggered, this, &MainWindow::loadFile);
-        connect(actionReload_Shaders, &QAction::triggered, m_viewer, &Viewer::reloadShaders);
-        connect(actionOpen_Material_Editor, &QAction::triggered, this, &MainWindow::openMaterialEditor);
-
-        // Toolbox setup
-        connect(actionToggle_Local_Global, &QAction::toggled, m_viewer->getGizmoManager(), &GizmoManager::setLocal);
-        connect(actionGizmoOff, &QAction::triggered, this, &MainWindow::gizmoShowNone);
-        connect(actionGizmoTranslate, &QAction::triggered, this, &MainWindow::gizmoShowTranslate);
-        connect(actionGizmoRotate, &QAction::triggered, this, &MainWindow::gizmoShowRotate);
-
-        connect(actionRecord_Frames, &QAction::toggled, mainApp, &MainApplication::setRecordFrames);
-        connect(actionRecord_Meshes, &QAction::toggled, mainApp, &BaseApplication::setRecordMeshes);
-
-        connect(actionReload_configuration, &QAction::triggered, this, &MainWindow::reloadConfiguration);
-        connect(actionLoad_configuration_file, &QAction::triggered, this, &MainWindow::loadConfiguration);
-
-        // Loading setup.
-        connect(this, &MainWindow::fileLoading, mainApp, &BaseApplication::loadFile);
-
-        // Connect picking results (TODO Val : use events to dispatch picking directly)
-        connect(m_viewer, &Viewer::rightClickPicking, this, &MainWindow::handlePicking);
-        connect(m_viewer, &Viewer::leftClickPicking, m_viewer->getGizmoManager(), &GizmoManager::handlePickingResult);
-
-        connect(m_avgFramesCount, static_cast<void (QSpinBox::*)(int)>(&QSpinBox::valueChanged),
-                mainApp, &BaseApplication::framesCountForStatsChanged);
-        connect(mainApp, &BaseApplication::updateFrameStats, this, &MainWindow::onUpdateFramestats);
-
-        // Inform property editors of new selections
-        connect(m_selectionManager, &GuiBase::SelectionManager::selectionChanged, this, &MainWindow::onSelectionChanged);
-        //connect(this, &MainWindow::selectedItem, tab_edition, &TransformEditorWidget::setEditable);
-
-        // Make selected item event visible to plugins
-        connect(this, &MainWindow::selectedItem, mainApp, &MainApplication::onSelectedItem);
-        connect(this, &MainWindow::selectedItem, m_viewer->getGizmoManager(), &GizmoManager::setEditable);
-        connect(this, &MainWindow::selectedItem, m_viewer->getGizmoManager(), &GizmoManager::setEditable);
-
-        // Enable changing shaders
-        connect(m_currentShaderBox, static_cast<void (QComboBox::*)(const QString&)>( &QComboBox::currentIndexChanged ),
-                this, &MainWindow::changeRenderObjectShader);
-
-        // RO Stuff
-        connect(m_toggleRenderObjectButton, &QPushButton::clicked, this, &MainWindow::toggleVisisbleRO);
-        connect(m_editRenderObjectButton, &QPushButton::clicked, this, &MainWindow::editRO);
-        connect(m_exportMeshButton, &QPushButton::clicked, this, &MainWindow::exportCurrentMesh);
-        connect(m_removeEntityButton, &QPushButton::clicked, this, &MainWindow::deleteCurrentItem);
-        connect(m_clearSceneButton, &QPushButton::clicked, this, &MainWindow::resetScene);
-        connect(m_fitCameraButton, &QPushButton::clicked, this, &MainWindow::fitCamera);
-        connect(m_saveCameraButton, &QPushButton::clicked, this, &MainWindow::saveCamera);
-        connect(m_loadCameraButton, &QPushButton::clicked, this, &MainWindow::loadCamera);
-
-        // Renderer stuff
-        connect(m_currentRendererCombo,
-                static_cast<void (QComboBox::*)(const QString&)>( &QComboBox::currentIndexChanged ),
-                [=]( const QString& ) { this->onCurrentRenderChangedInUI(); } );
-
-        connect(m_viewer, &Viewer::glInitialized, this, &MainWindow::onGLInitialized);
-        connect(m_viewer, SIGNAL(glInitialized()), this, SIGNAL(glInitialized()));
-        connect(m_viewer, &Viewer::rendererReady, this, &MainWindow::onRendererReady);
-
-        connect(m_displayedTextureCombo,
-                static_cast<void (QComboBox::*)(const QString&)>( &QComboBox::currentIndexChanged ),
-                m_viewer, &Viewer::displayTexture);
-
-        connect(m_enablePostProcess, &QCheckBox::stateChanged, m_viewer, &Viewer::enablePostProcess);
-        connect(m_enableDebugDraw,   &QCheckBox::stateChanged, m_viewer, &Viewer::enableDebugDraw);
-        connect(m_realFrameRate,     &QCheckBox::stateChanged, mainApp,  &BaseApplication::setRealFrameRate);
-
-        connect(m_printGraph,       &QCheckBox::stateChanged, mainApp,  &BaseApplication::setRecordGraph);
-        connect(m_printTimings,     &QCheckBox::stateChanged, mainApp,  &BaseApplication::setRecordTimings);
-
-        // Connect engine signals to the appropriate callbacks
-        std::function<void(const Engine::ItemEntry&)> add = std::bind(&MainWindow::onItemAdded, this, std::placeholders::_1);
-        std::function<void(const Engine::ItemEntry&)> del = std::bind(&MainWindow::onItemRemoved, this, std::placeholders::_1);
-        mainApp->m_engine->getSignalManager()->m_entityCreatedCallbacks.push_back(add);
-        mainApp->m_engine->getSignalManager()->m_entityDestroyedCallbacks.push_back(del);
-
-        mainApp->m_engine->getSignalManager()->m_componentAddedCallbacks.push_back(add);
-        mainApp->m_engine->getSignalManager()->m_componentRemovedCallbacks.push_back(del);
-
-        mainApp->m_engine->getSignalManager()->m_roAddedCallbacks.push_back(add);
-        mainApp->m_engine->getSignalManager()->m_roRemovedCallbacks.push_back(del);
-
-    }
-
-    void Gui::MainWindow::loadFile()
-    {
-        // Filter the files
-        aiString extList;
-        Assimp::Importer importer;
-        importer.GetExtensionList(extList);
-        std::string extListStd(extList.C_Str());
-        std::replace(extListStd.begin(), extListStd.end(), ';', ' ');
-        QString filter =""/* QString::fromStdString(extListStd)*/;
-
-        QSettings settings;
-        QString path = settings.value("files/load", QDir::homePath()).toString();
-        path = QFileDialog::getOpenFileName(this, "Open File", path, filter);
-        if (path.size() > 0)
-        {
-            settings.setValue("files/load", path);
-            emit fileLoading(path, true); // (val) This could be an option somewhere.
-        }
-    }
-
-    void Gui::MainWindow::loadCamera()
-    {
-        QSettings settings;
-        QString path = settings.value("files/load", QDir::homePath()).toString();
-        path = QFileDialog::getOpenFileName(this, "Open Camera", path, "");
-        loadCameraFromFile(path);
-    }
-
-    void Gui::MainWindow::onUpdateFramestats(const std::vector<FrameTimerData>& stats)
-    {
-        QString framesA2B = QString("Frames #%1 to #%2 stats :")
-                .arg(stats.front().numFrame).arg(stats.back().numFrame);
-        m_frameA2BLabel->setText(framesA2B);
-
-
-        auto romgr = mainApp->m_engine->getRenderObjectManager();
-
-        uint polycount = romgr->getNumFaces();
-        uint vertexcount = romgr->getNumVertices();
-
-        QString polyCountText = QString("Rendering %1 faces and %2 vertices").arg(polycount).arg(vertexcount);
-        m_labelCount->setText(polyCountText);
-
-        long sumEvents = 0;
-        long sumRender = 0;
-        long sumTasks = 0;
-        long sumFrame = 0;
-        long sumInterFrame = 0;
-
-        for (uint i = 0; i < stats.size(); ++i)
-        {
-            sumEvents += Core::Timer::getIntervalMicro(stats[i].eventsStart, stats[i].eventsEnd);
-            sumRender += Core::Timer::getIntervalMicro(stats[i].renderData.renderStart, stats[i].renderData.renderEnd);
-            sumTasks += Core::Timer::getIntervalMicro(stats[i].tasksStart, stats[i].tasksEnd);
-            sumFrame += Core::Timer::getIntervalMicro(stats[i].frameStart, stats[i].frameEnd);
-
-            if (i > 0)
-            {
-                sumInterFrame += Core::Timer::getIntervalMicro(stats[i - 1].frameEnd, stats[i].frameEnd);
-            }
-        }
-
-        const uint N(stats.size());
-        const Scalar T(N * 1000000.f);
-
-        m_eventsTime->setNum(int(sumEvents / N));
-        m_eventsUpdates->setNum(int(T / Scalar(sumEvents)));
-        m_renderTime->setNum(int(sumRender / N));
-        m_renderUpdates->setNum(int(T / Scalar(sumRender)));
-        m_tasksTime->setNum(int(sumTasks / N));
-        m_tasksUpdates->setNum(int(T / Scalar(sumTasks)));
-        m_frameTime->setNum(int(sumFrame / N));
-        m_frameUpdates->setNum(int(T / Scalar(sumFrame)));
-        m_avgFramerate->setNum(int((N - 1) * Scalar(1000000.0 / sumInterFrame)));
-    }
-
-    Gui::Viewer* Gui::MainWindow::getViewer()
-    {
-        return m_viewer;
-    }
-
-    GuiBase::SelectionManager* Gui::MainWindow::getSelectionManager()
-    {
-        return m_selectionManager;
-    }
-
-    void Gui::MainWindow::handlePicking(int pickingResult)
-    {
-        Ra::Core::Index roIndex(pickingResult);
-        Ra::Engine::RadiumEngine* engine = Ra::Engine::RadiumEngine::getInstance();
-        if (roIndex.isValid())
-        {
-            auto ro = engine->getRenderObjectManager()->getRenderObject(roIndex);
-            if ( ro->getType() != Ra::Engine::RenderObjectType::UI)
-            {
-                Ra::Engine::Component* comp = ro->getComponent();
-                Ra::Engine::Entity* ent = comp->getEntity();
-                const auto& fdata = m_viewer->getFeaturePickingManager()->getFeatureData();
-
-                if (fdata.m_featureType == Ra::Engine::Renderer::VERTEX)
-                {
-                    m_vertexIdx->setValue(fdata.m_data[0]);
-                    m_vertexIdx->setMaximum(ro->getMesh()->getGeometry().m_vertices.size() - 1);
-                }
-                if (fdata.m_featureType == Ra::Engine::Renderer::TRIANGLE)
-                {
-                    m_triangleIdx->setValue(fdata.m_data[0]);
-                    m_triangleIdx->setMaximum(ro->getMesh()->getGeometry().m_triangles.size() - 1);
-                }
-
-                // For now we don't enable group selection.
-                m_selectionManager->setCurrentEntry( ItemEntry(ent, comp, roIndex),
-                                                     QItemSelectionModel::ClearAndSelect | QItemSelectionModel::Current);
-            }
-        }
-        else
-        {
-            m_selectionManager->clear();
-        }
-    }
-
-    void Gui::MainWindow::onSelectionChanged(const QItemSelection& selected, const QItemSelection& deselected)
-    {
-        if (m_selectionManager->hasSelection())
-        {
-            const ItemEntry& ent = m_selectionManager->currentItem();
-            emit selectedItem(ent);
-            m_selectedItemName->setText(QString::fromStdString(getEntryName(mainApp->getEngine(), ent)));
-            m_editRenderObjectButton->setEnabled(false);
-
-            if (ent.isRoNode())
-            {
-                m_editRenderObjectButton->setEnabled(true);
-
-                m_materialEditor->changeRenderObject(ent.m_roIndex);
-                const std::string& shaderName = mainApp->m_engine->getRenderObjectManager()
-                                                       ->getRenderObject(ent.m_roIndex)
-                                                       ->getRenderTechnique()
-                                                       ->getBasicConfiguration().m_name;
-
-
-                if (m_currentShaderBox->findText(shaderName.c_str()) == -1)
-                {
-                    m_currentShaderBox->addItem(QString(shaderName.c_str()));
-                    m_currentShaderBox->setCurrentText(shaderName.c_str());
-                }
-                else
-                {
-                    m_currentShaderBox->setCurrentText(shaderName.c_str());
-                }
-            }
-        }
-        else
-        {
-            emit selectedItem(ItemEntry());
-            m_selectedItemName->setText("");
-            m_editRenderObjectButton->setEnabled(false);
-            m_materialEditor->hide();
-        }
-    }
-
-    void Gui::MainWindow::closeEvent(QCloseEvent* event)
-    {
-        emit closed();
-        event->accept();
-    }
-
-    void Gui::MainWindow::gizmoShowNone()
-    {
-        m_viewer->getGizmoManager()->changeGizmoType(GizmoManager::NONE);
-    }
-
-    void Gui::MainWindow::gizmoShowTranslate()
-    {
-        m_viewer->getGizmoManager()->changeGizmoType(GizmoManager::TRANSLATION);
-    }
-
-    void Gui::MainWindow::gizmoShowRotate()
-    {
-        m_viewer->getGizmoManager()->changeGizmoType(GizmoManager::ROTATION);
-    }
-
-    void Gui::MainWindow::reloadConfiguration()
-    {
-        KeyMappingManager::getInstance()->reloadConfiguration();
-    }
-
-    void Gui::MainWindow::loadConfiguration()
-    {
-        QSettings settings;
-        QString path = settings.value("configs/load", QDir::homePath()).toString();
-        path = QFileDialog::getOpenFileName(this, "Open Configuration File", path, "Configuration file (*.xml)");
-
-        if (path.size() > 0)
-        {
-            settings.setValue("configs/load", path);
-            KeyMappingManager::getInstance()->loadConfiguration( path.toStdString().c_str() );
-        }
-    }
-
-    void Gui::MainWindow::onCurrentRenderChangedInUI()
-    {
-        // always restore displaytexture to 0 before switch to keep coherent renderer state
-        m_displayedTextureCombo->setCurrentIndex(0);
-        m_viewer->changeRenderer(m_currentRendererCombo->currentIndex());
-        // in case the newly used renderer has not been set before and set another texture as its default,
-        // set displayTexture to 0 again ;)
-        m_displayedTextureCombo->setCurrentIndex(0);
-    }
-
-    void Gui::MainWindow::changeRenderObjectShader(const QString& shaderName)
-    {
-        std::string name = shaderName.toStdString();
-        if (name == "")
-        {
-            return;
-        }
-
-        const ItemEntry& item = m_selectionManager->currentItem();
-        const Engine::ShaderConfiguration config = Ra::Engine::ShaderConfigurationFactory::getConfiguration(name);
-
-        auto vector_of_ros = getItemROs( mainApp->m_engine.get(), item );
-        for (const auto& ro_index : vector_of_ros) {
-            const auto& ro = mainApp->m_engine->getRenderObjectManager()->getRenderObject(ro_index);
-            if (ro->getRenderTechnique()->getBasicConfiguration().m_name != name)
-            {
-                ro->getRenderTechnique()->changeShader(config);
-            }
-        }
-    }
-
-    void Gui::MainWindow::toggleVisisbleRO()
-    {
-        const ItemEntry& item = m_selectionManager->currentItem();
-        // If at least one RO is visible, turn them off.
-        bool hasVisible = false;
-        for (auto roIdx : getItemROs(mainApp->m_engine.get(), item))
-        {
-            if (mainApp->m_engine->getRenderObjectManager()->getRenderObject(roIdx)->isVisible())
-            {
-                hasVisible = true;
-                break;
-            }
-        }
-        for (auto roIdx : getItemROs(mainApp->m_engine.get(), item))
-        {
-            mainApp->m_engine->getRenderObjectManager()->getRenderObject(roIdx)->setVisible(!hasVisible);
-        }
-    }
-
-    void Gui::MainWindow::editRO()
-    {
-        ItemEntry item = m_selectionManager->currentItem();
-        if (item.isRoNode())
-        {
-            m_materialEditor->changeRenderObject(item.m_roIndex);
-            m_materialEditor->show();
-        }
-    }
-
-    void Gui::MainWindow::openMaterialEditor()
-    {
-        m_materialEditor->show();
-    }
-
-    void Gui::MainWindow::updateUi(Plugins::RadiumPluginInterface* plugin)
-    {
-        QString tabName;
-
-        // Add menu
-        if (plugin->doAddMenu())
-        {
-            QMainWindow::menuBar()->addMenu(plugin->getMenu());
-        }
-
-        // Add widget
-        if (plugin->doAddWidget(tabName))
-        {
-            toolBox->addTab(plugin->getWidget(), tabName);
-        }
-
-        // Add actions
-        int nbActions;
-        if (plugin->doAddAction( nbActions ))
-        {
-            for (int i=0; i<nbActions; ++i)
-            {
-                toolBar->insertAction( 0, plugin->getAction(i) );
-            }
-            toolBar->addSeparator();
-        }
-
-        // Add feature widget
-        if (plugin->doAddFeatureTrackingWidget())
-        {
-            tab_tracking_layout->addWidget( plugin->getFeatureTrackingWidget() );
-        }
-    }
-
-    void Gui::MainWindow::onRendererReady()
-    {
-        m_viewer->getCameraInterface()->resetCamera();
-
-        QSignalBlocker blockTextures(m_displayedTextureCombo);
-
-        auto texs = m_viewer->getRenderer()->getAvailableTextures();
-        for (const auto& tex : texs)
-        {
-            m_displayedTextureCombo->addItem(tex.c_str());
-        }
-    }
-
-    void Gui::MainWindow::onFrameComplete()
-    {
-        tab_edition->updateValues();
-        m_viewer->getGizmoManager()->updateValues();
-        updateTrackedFeatureInfo();
-<<<<<<< HEAD
-=======
-    }
-
-    void Gui::MainWindow::addRenderer(std::string name,
-                                      std::shared_ptr<Engine::Renderer> e)
-    {
-        int id = m_viewer->addRenderer(e);
-        CORE_UNUSED( id );
-        CORE_ASSERT (id == m_currentRendererCombo->count(), "Inconsistent renderer state");
-        m_currentRendererCombo->addItem(QString::fromStdString(name));
->>>>>>> 72386c33
-    }
-
-    void Gui::MainWindow::onItemAdded(const Engine::ItemEntry& ent)
-    {
-        m_itemModel->addItem(ent);
-    }
-
-    void Gui::MainWindow::onItemRemoved(const Engine::ItemEntry& ent)
-    {
-        m_itemModel->removeItem(ent) ;
-    }
-
-
-    void Gui::MainWindow::exportAllMeshes(const std::string& folder)
-    {
-        auto romgr = Engine::RadiumEngine::getInstance()->getRenderObjectManager();
-        std::vector<std::shared_ptr<Engine::RenderObject>> ros;
-        romgr->getRenderObjects(ros);
-        for (const auto& ro : ros)
-        {
-            if (ro->isVisible() && ro->getType() != Engine::RenderObjectType::Debug)
-            {
-                exportMesh(folder,ro->idx);
-            }
-        }
-    }
-
-    void Gui::MainWindow::exportCurrentMesh()
-    {
-        ItemEntry e = m_selectionManager->currentItem();
-        // For now we only export a mesh if the selected entry is a render object.
-        // There could be a virtual method to get a mesh representation for any object.
-        if (e.isRoNode())
-        {
-            exportMesh( mainApp->getExportFolder(), e.m_roIndex);
-            }
-            else
-            {
-            LOG(logWARNING)<< "Current entry was not a render object. No mesh was exported.";
-            }
-        }
-
-    void Gui::MainWindow::exportMesh(const std::string& folder, uint roIdx)
-        {
-        const std::shared_ptr<Engine::RenderObject> ro = Engine::RadiumEngine::getInstance()->getRenderObjectManager()->getRenderObject(roIdx);
-
-        Ra::Core::OBJFileManager obj;
-        Ra::Core::TriangleMesh mesh = ro->getMesh()->getGeometry();
-
-        std::string filename;
-        const uint fcount = mainApp->getFrameCount();
-        const std::string n = ro->getName();
-        Ra::Core::StringUtils::stringPrintf(filename, "%04u_%s_%06u", roIdx, n.c_str() , fcount);
-        std::string path = folder + "/" + filename;
-        bool result = obj.save( path, mesh );
-        if (!result)
-        {
-            LOG(logWARNING)<<"Could not save mesh to "<<filename;
-        }
-    }
-
-    void Gui::MainWindow::deleteCurrentItem()
-    {
-        ItemEntry e = m_selectionManager->currentItem();
-
-        // This call is very important to avoid a potential race condition
-        // which happens if an object is selected while a gizmo is present.
-        // If we do not do this, the removal of the object will call ItemModel::removeItem() which
-        // will cause it to be unselected by the selection model. This in turn will cause
-        // the gizmos ROs to disappear, but the RO mutex is already acquired by the call for
-        // the object we want to delete, which causes a deadlock.
-        // Clearing the selection before deleting the object will avoid this problem.
-        m_selectionManager->clear();
-        if (e.isRoNode())
-        {
-            e.m_component->removeRenderObject(e.m_roIndex);
-        }
-        else if (e.isComponentNode())
-        {
-            e.m_entity->removeComponent(e.m_component->getName());
-        }
-        else if (e.isEntityNode())
-        {
-            Engine::RadiumEngine::getInstance()->getEntityManager()->removeEntity(e.m_entity->idx);
-        }
-    }
-
-    void Gui::MainWindow::resetScene()
-    {
-        // To see why this call is important, please see deleteCurrentItem().
-        m_selectionManager->clearSelection();
-        Engine::RadiumEngine::getInstance()->getEntityManager()->deleteEntities();
-        m_viewer->resetCamera();
-    }
-
-    void Gui::MainWindow::fitCamera()
-    {
-        m_viewer->fitCameraToScene(Engine::RadiumEngine::getInstance()->getRenderObjectManager()->getSceneAabb());
-    }
-
-    void Gui::MainWindow::on_m_vertexIdx_valueChanged(int arg1)
-    {
-        m_viewer->getFeaturePickingManager()->setVertexIndex(arg1);
-        m_selectionManager->setCurrentEntry( m_selectionManager->currentItem(),
-                                             QItemSelectionModel::ClearAndSelect | QItemSelectionModel::Current);
-    }
-
-    void Gui::MainWindow::on_m_triangleIdx_valueChanged(int arg1)
-    {
-        m_viewer->getFeaturePickingManager()->setTriangleIndex(arg1);
-        m_selectionManager->setCurrentEntry( m_selectionManager->currentItem(),
-                                             QItemSelectionModel::ClearAndSelect | QItemSelectionModel::Current);
-    }
-
-    void Gui::MainWindow::onGLInitialized()
-    {
-        // set renderers once OpenGL is configured
-        std::shared_ptr<Engine::Renderer> e (new Engine::ForwardRenderer());
-        addRenderer("Forward Renderer", e);
-    }
-
-    void Gui::MainWindow::updateTrackedFeatureInfo()
-    {
-        auto fdata = m_viewer->getFeaturePickingManager()->getFeatureData();
-        Qt_utils::rec_set_visible( *m_vertexIdx_layout, fdata.m_featureType == Engine::Renderer::VERTEX );
-        Qt_utils::rec_set_visible( *m_triangleIdx_layout, fdata.m_featureType == Engine::Renderer::TRIANGLE );
-    }
-
-    void Gui::MainWindow::saveCamera()
-    {
-        std::string filename = mainApp->getExportFolder()+"/camera_"+
-                std::to_string(mainApp->getFrameCount())+".cam";
-        std::ofstream outFile (filename);
-        if (outFile.is_open())
-        {
-            m_viewer->saveCamera( outFile );
-            LOG(logINFO)<< "Saved camera state to"<<filename;
-        }
-        else
-        {
-            LOG(logWARNING) <<"Could not open file to save camera";
-        }
-    }
-
-    void Gui::MainWindow::loadCameraFromFile(const QString path)
-    {
-       std::ifstream file(path.toStdString().c_str());
-       if (file.is_open())
-       {
-           LOG(logINFO)<<"Loading camera from"<<path.toStdString();
-           m_viewer->loadCamera(file);
-       }
-       else
-       {
-           LOG(logWARNING)<<"Could not open camera file"<<path.toStdString();
-       }
-    }
-
-    void Gui::MainWindow::on_m_vertexIdx_valueChanged(int arg1)
-    {
-        m_viewer->getFeaturePickingManager()->setVertexIndex(arg1);
-        m_selectionManager->setCurrentEntry( m_selectionManager->currentItem(),
-                                             QItemSelectionModel::ClearAndSelect | QItemSelectionModel::Current);
-    }
-
-    void Gui::MainWindow::on_m_triangleIdx_valueChanged(int arg1)
-    {
-        m_viewer->getFeaturePickingManager()->setTriangleIndex(arg1);
-        m_selectionManager->setCurrentEntry( m_selectionManager->currentItem(),
-                                             QItemSelectionModel::ClearAndSelect | QItemSelectionModel::Current);
-    }
-
-    void Gui::MainWindow::updateTrackedFeatureInfo()
-    {
-        auto fdata = m_viewer->getFeaturePickingManager()->getFeatureData();
-        Qt_utils::rec_set_visible( *m_vertexIdx_layout, fdata.m_featureType == Engine::Renderer::VERTEX );
-        Qt_utils::rec_set_visible( *m_triangleIdx_layout, fdata.m_featureType == Engine::Renderer::TRIANGLE );
-    }
-
-} // namespace Ra
+#include <Engine/Renderer/Renderers/ForwardRenderer.hpp>
+
+#include <Gui/MainWindow.hpp>
+
+#include <QSettings>
+#include <QFileDialog>
+#include <QToolButton>
+#include <QComboBox>
+
+#include <assimp/Importer.hpp>
+
+#include <Core/File/deprecated/OBJFileManager.hpp>
+
+#include <Engine/Managers/SignalManager/SignalManager.hpp>
+#include <Engine/Managers/EntityManager/EntityManager.hpp>
+
+#include <Engine/Renderer/Mesh/Mesh.hpp>
+#include <Engine/Renderer/RenderObject/RenderObject.hpp>
+#include <Engine/Renderer/RenderObject/RenderObjectManager.hpp>
+#include <Engine/Renderer/RenderTechnique/RenderTechnique.hpp>
+
+#include <Engine/Entity/Entity.hpp>
+
+#include <GuiBase/TreeModel/EntityTreeModel.hpp>
+#include <GuiBase/Utils/KeyMappingManager.hpp>
+#include <GuiBase/Utils/qt_utils.hpp>
+#include <GuiBase/Viewer/CameraInterface.hpp>
+
+#include <PluginBase/RadiumPluginInterface.hpp>
+
+#include <Gui/MaterialEditor.hpp>
+
+#include <MainApplication.hpp>
+
+using Ra::Engine::ItemEntry;
+
+namespace Ra
+{
+
+    Gui::MainWindow::MainWindow(QWidget* parent)
+            : QMainWindow(parent)
+    {
+        // Note : at this point most of the components (including the Engine) are
+        // not initialized. Listen to the "started" signal.
+
+        setupUi(this);
+
+        setWindowIcon(QPixmap(":/Assets/Images/RadiumIcon.png"));
+        setWindowTitle(QString("Radium Engine"));
+
+        QStringList headers;
+        headers << tr("Entities -> Components");
+        m_itemModel = new GuiBase::ItemModel(mainApp->getEngine(), this);
+        m_entitiesTreeView->setModel(m_itemModel);
+        m_materialEditor = new MaterialEditor();
+        m_selectionManager = new GuiBase::SelectionManager(m_itemModel, this);
+        m_entitiesTreeView->setSelectionModel(m_selectionManager);
+
+        createConnections();
+
+        Qt_utils::rec_set_visible( *m_vertexIdx_layout, false );
+        Qt_utils::rec_set_visible( *m_triangleIdx_layout, false );
+
+        mainApp->framesCountForStatsChanged((uint) m_avgFramesCount->value());
+    }
+
+    Gui::MainWindow::~MainWindow()
+    {
+        // Child QObjects will automatically be deleted
+    }
+
+    void Gui::MainWindow::cleanup()
+    {
+        m_viewer->getGizmoManager()->cleanup();
+    }
+
+    void Gui::MainWindow::createConnections()
+    {
+        connect(actionOpenMesh, &QAction::triggered, this, &MainWindow::loadFile);
+        connect(actionReload_Shaders, &QAction::triggered, m_viewer, &Viewer::reloadShaders);
+        connect(actionOpen_Material_Editor, &QAction::triggered, this, &MainWindow::openMaterialEditor);
+
+        // Toolbox setup
+        connect(actionToggle_Local_Global, &QAction::toggled, m_viewer->getGizmoManager(), &GizmoManager::setLocal);
+        connect(actionGizmoOff, &QAction::triggered, this, &MainWindow::gizmoShowNone);
+        connect(actionGizmoTranslate, &QAction::triggered, this, &MainWindow::gizmoShowTranslate);
+        connect(actionGizmoRotate, &QAction::triggered, this, &MainWindow::gizmoShowRotate);
+
+        connect(actionRecord_Frames, &QAction::toggled, mainApp, &MainApplication::setRecordFrames);
+        connect(actionRecord_Meshes, &QAction::toggled, mainApp, &BaseApplication::setRecordMeshes);
+
+        connect(actionReload_configuration, &QAction::triggered, this, &MainWindow::reloadConfiguration);
+        connect(actionLoad_configuration_file, &QAction::triggered, this, &MainWindow::loadConfiguration);
+
+        // Loading setup.
+        connect(this, &MainWindow::fileLoading, mainApp, &BaseApplication::loadFile);
+
+        // Connect picking results (TODO Val : use events to dispatch picking directly)
+        connect(m_viewer, &Viewer::rightClickPicking, this, &MainWindow::handlePicking);
+        connect(m_viewer, &Viewer::leftClickPicking, m_viewer->getGizmoManager(), &GizmoManager::handlePickingResult);
+
+        connect(m_avgFramesCount, static_cast<void (QSpinBox::*)(int)>(&QSpinBox::valueChanged),
+                mainApp, &BaseApplication::framesCountForStatsChanged);
+        connect(mainApp, &BaseApplication::updateFrameStats, this, &MainWindow::onUpdateFramestats);
+
+        // Inform property editors of new selections
+        connect(m_selectionManager, &GuiBase::SelectionManager::selectionChanged, this, &MainWindow::onSelectionChanged);
+        //connect(this, &MainWindow::selectedItem, tab_edition, &TransformEditorWidget::setEditable);
+
+        // Make selected item event visible to plugins
+        connect(this, &MainWindow::selectedItem, mainApp, &MainApplication::onSelectedItem);
+        connect(this, &MainWindow::selectedItem, m_viewer->getGizmoManager(), &GizmoManager::setEditable);
+        connect(this, &MainWindow::selectedItem, m_viewer->getGizmoManager(), &GizmoManager::setEditable);
+
+        // Enable changing shaders
+        connect(m_currentShaderBox, static_cast<void (QComboBox::*)(const QString&)>( &QComboBox::currentIndexChanged ),
+                this, &MainWindow::changeRenderObjectShader);
+
+        // RO Stuff
+        connect(m_toggleRenderObjectButton, &QPushButton::clicked, this, &MainWindow::toggleVisisbleRO);
+        connect(m_editRenderObjectButton, &QPushButton::clicked, this, &MainWindow::editRO);
+        connect(m_exportMeshButton, &QPushButton::clicked, this, &MainWindow::exportCurrentMesh);
+        connect(m_removeEntityButton, &QPushButton::clicked, this, &MainWindow::deleteCurrentItem);
+        connect(m_clearSceneButton, &QPushButton::clicked, this, &MainWindow::resetScene);
+        connect(m_fitCameraButton, &QPushButton::clicked, this, &MainWindow::fitCamera);
+        connect(m_saveCameraButton, &QPushButton::clicked, this, &MainWindow::saveCamera);
+        connect(m_loadCameraButton, &QPushButton::clicked, this, &MainWindow::loadCamera);
+
+        // Renderer stuff
+        connect(m_currentRendererCombo,
+                static_cast<void (QComboBox::*)(const QString&)>( &QComboBox::currentIndexChanged ),
+                [=]( const QString& ) { this->onCurrentRenderChangedInUI(); } );
+
+        connect(m_viewer, &Viewer::glInitialized, this, &MainWindow::onGLInitialized);
+        connect(m_viewer, SIGNAL(glInitialized()), this, SIGNAL(glInitialized()));
+        connect(m_viewer, &Viewer::rendererReady, this, &MainWindow::onRendererReady);
+
+        connect(m_displayedTextureCombo,
+                static_cast<void (QComboBox::*)(const QString&)>( &QComboBox::currentIndexChanged ),
+                m_viewer, &Viewer::displayTexture);
+
+        connect(m_enablePostProcess, &QCheckBox::stateChanged, m_viewer, &Viewer::enablePostProcess);
+        connect(m_enableDebugDraw,   &QCheckBox::stateChanged, m_viewer, &Viewer::enableDebugDraw);
+        connect(m_realFrameRate,     &QCheckBox::stateChanged, mainApp,  &BaseApplication::setRealFrameRate);
+
+        connect(m_printGraph,       &QCheckBox::stateChanged, mainApp,  &BaseApplication::setRecordGraph);
+        connect(m_printTimings,     &QCheckBox::stateChanged, mainApp,  &BaseApplication::setRecordTimings);
+
+        // Connect engine signals to the appropriate callbacks
+        std::function<void(const Engine::ItemEntry&)> add = std::bind(&MainWindow::onItemAdded, this, std::placeholders::_1);
+        std::function<void(const Engine::ItemEntry&)> del = std::bind(&MainWindow::onItemRemoved, this, std::placeholders::_1);
+        mainApp->m_engine->getSignalManager()->m_entityCreatedCallbacks.push_back(add);
+        mainApp->m_engine->getSignalManager()->m_entityDestroyedCallbacks.push_back(del);
+
+        mainApp->m_engine->getSignalManager()->m_componentAddedCallbacks.push_back(add);
+        mainApp->m_engine->getSignalManager()->m_componentRemovedCallbacks.push_back(del);
+
+        mainApp->m_engine->getSignalManager()->m_roAddedCallbacks.push_back(add);
+        mainApp->m_engine->getSignalManager()->m_roRemovedCallbacks.push_back(del);
+
+    }
+
+    void Gui::MainWindow::loadFile()
+    {
+        // Filter the files
+        aiString extList;
+        Assimp::Importer importer;
+        importer.GetExtensionList(extList);
+        std::string extListStd(extList.C_Str());
+        std::replace(extListStd.begin(), extListStd.end(), ';', ' ');
+        QString filter =""/* QString::fromStdString(extListStd)*/;
+
+        QSettings settings;
+        QString path = settings.value("files/load", QDir::homePath()).toString();
+        path = QFileDialog::getOpenFileName(this, "Open File", path, filter);
+        if (path.size() > 0)
+        {
+            settings.setValue("files/load", path);
+            emit fileLoading(path, true); // (val) This could be an option somewhere.
+        }
+    }
+
+    void Gui::MainWindow::loadCamera()
+    {
+        QSettings settings;
+        QString path = settings.value("files/load", QDir::homePath()).toString();
+        path = QFileDialog::getOpenFileName(this, "Open Camera", path, "");
+        loadCameraFromFile(path);
+    }
+
+    void Gui::MainWindow::onUpdateFramestats(const std::vector<FrameTimerData>& stats)
+    {
+        QString framesA2B = QString("Frames #%1 to #%2 stats :")
+                .arg(stats.front().numFrame).arg(stats.back().numFrame);
+        m_frameA2BLabel->setText(framesA2B);
+
+
+        auto romgr = mainApp->m_engine->getRenderObjectManager();
+
+        uint polycount = romgr->getNumFaces();
+        uint vertexcount = romgr->getNumVertices();
+
+        QString polyCountText = QString("Rendering %1 faces and %2 vertices").arg(polycount).arg(vertexcount);
+        m_labelCount->setText(polyCountText);
+
+        long sumEvents = 0;
+        long sumRender = 0;
+        long sumTasks = 0;
+        long sumFrame = 0;
+        long sumInterFrame = 0;
+
+        for (uint i = 0; i < stats.size(); ++i)
+        {
+            sumEvents += Core::Timer::getIntervalMicro(stats[i].eventsStart, stats[i].eventsEnd);
+            sumRender += Core::Timer::getIntervalMicro(stats[i].renderData.renderStart, stats[i].renderData.renderEnd);
+            sumTasks += Core::Timer::getIntervalMicro(stats[i].tasksStart, stats[i].tasksEnd);
+            sumFrame += Core::Timer::getIntervalMicro(stats[i].frameStart, stats[i].frameEnd);
+
+            if (i > 0)
+            {
+                sumInterFrame += Core::Timer::getIntervalMicro(stats[i - 1].frameEnd, stats[i].frameEnd);
+            }
+        }
+
+        const uint N(stats.size());
+        const Scalar T(N * 1000000.f);
+
+        m_eventsTime->setNum(int(sumEvents / N));
+        m_eventsUpdates->setNum(int(T / Scalar(sumEvents)));
+        m_renderTime->setNum(int(sumRender / N));
+        m_renderUpdates->setNum(int(T / Scalar(sumRender)));
+        m_tasksTime->setNum(int(sumTasks / N));
+        m_tasksUpdates->setNum(int(T / Scalar(sumTasks)));
+        m_frameTime->setNum(int(sumFrame / N));
+        m_frameUpdates->setNum(int(T / Scalar(sumFrame)));
+        m_avgFramerate->setNum(int((N - 1) * Scalar(1000000.0 / sumInterFrame)));
+    }
+
+    Gui::Viewer* Gui::MainWindow::getViewer()
+    {
+        return m_viewer;
+    }
+
+    GuiBase::SelectionManager* Gui::MainWindow::getSelectionManager()
+    {
+        return m_selectionManager;
+    }
+
+    void Gui::MainWindow::handlePicking(int pickingResult)
+    {
+        Ra::Core::Index roIndex(pickingResult);
+        Ra::Engine::RadiumEngine* engine = Ra::Engine::RadiumEngine::getInstance();
+        if (roIndex.isValid())
+        {
+            auto ro = engine->getRenderObjectManager()->getRenderObject(roIndex);
+            if ( ro->getType() != Ra::Engine::RenderObjectType::UI)
+            {
+                Ra::Engine::Component* comp = ro->getComponent();
+                Ra::Engine::Entity* ent = comp->getEntity();
+                const auto& fdata = m_viewer->getFeaturePickingManager()->getFeatureData();
+
+                if (fdata.m_featureType == Ra::Engine::Renderer::VERTEX)
+                {
+                    m_vertexIdx->setValue(fdata.m_data[0]);
+                    m_vertexIdx->setMaximum(ro->getMesh()->getGeometry().m_vertices.size() - 1);
+                }
+                if (fdata.m_featureType == Ra::Engine::Renderer::TRIANGLE)
+                {
+                    m_triangleIdx->setValue(fdata.m_data[0]);
+                    m_triangleIdx->setMaximum(ro->getMesh()->getGeometry().m_triangles.size() - 1);
+                }
+
+                // For now we don't enable group selection.
+                m_selectionManager->setCurrentEntry(ItemEntry(ent, comp, roIndex),
+                                                    QItemSelectionModel::ClearAndSelect | QItemSelectionModel::Current);
+            }
+        }
+        else
+        {
+            m_selectionManager->clear();
+        }
+    }
+
+    void Gui::MainWindow::onSelectionChanged(const QItemSelection& selected, const QItemSelection& deselected)
+    {
+        if (m_selectionManager->hasSelection())
+        {
+            const ItemEntry& ent = m_selectionManager->currentItem();
+            emit selectedItem(ent);
+            m_selectedItemName->setText(QString::fromStdString(getEntryName(mainApp->getEngine(), ent)));
+            m_editRenderObjectButton->setEnabled(false);
+
+            if (ent.isRoNode())
+            {
+                m_editRenderObjectButton->setEnabled(true);
+
+                m_materialEditor->changeRenderObject(ent.m_roIndex);
+                const std::string& shaderName = mainApp->m_engine->getRenderObjectManager()
+                                                       ->getRenderObject(ent.m_roIndex)
+                                                       ->getRenderTechnique()
+                                                       ->getBasicConfiguration().m_name;
+
+
+                if (m_currentShaderBox->findText(shaderName.c_str()) == -1)
+                {
+                    m_currentShaderBox->addItem(QString(shaderName.c_str()));
+                    m_currentShaderBox->setCurrentText(shaderName.c_str());
+                }
+                else
+                {
+                    m_currentShaderBox->setCurrentText(shaderName.c_str());
+                }
+            }
+        }
+        else
+        {
+            emit selectedItem(ItemEntry());
+            m_selectedItemName->setText("");
+            m_editRenderObjectButton->setEnabled(false);
+            m_materialEditor->hide();
+        }
+    }
+
+    void Gui::MainWindow::closeEvent(QCloseEvent* event)
+    {
+        emit closed();
+        event->accept();
+    }
+
+    void Gui::MainWindow::gizmoShowNone()
+    {
+        m_viewer->getGizmoManager()->changeGizmoType(GizmoManager::NONE);
+    }
+
+    void Gui::MainWindow::gizmoShowTranslate()
+    {
+        m_viewer->getGizmoManager()->changeGizmoType(GizmoManager::TRANSLATION);
+    }
+
+    void Gui::MainWindow::gizmoShowRotate()
+    {
+        m_viewer->getGizmoManager()->changeGizmoType(GizmoManager::ROTATION);
+    }
+
+    void Gui::MainWindow::reloadConfiguration()
+    {
+        KeyMappingManager::getInstance()->reloadConfiguration();
+    }
+
+    void Gui::MainWindow::loadConfiguration()
+    {
+        QSettings settings;
+        QString path = settings.value("configs/load", QDir::homePath()).toString();
+        path = QFileDialog::getOpenFileName(this, "Open Configuration File", path, "Configuration file (*.xml)");
+
+        if (path.size() > 0)
+        {
+            settings.setValue("configs/load", path);
+            KeyMappingManager::getInstance()->loadConfiguration( path.toStdString().c_str() );
+        }
+    }
+
+    void Gui::MainWindow::onCurrentRenderChangedInUI()
+    {
+        // always restore displaytexture to 0 before switch to keep coherent renderer state
+        m_displayedTextureCombo->setCurrentIndex(0);
+        m_viewer->changeRenderer(m_currentRendererCombo->currentIndex());
+        // in case the newly used renderer has not been set before and set another texture as its default,
+        // set displayTexture to 0 again ;)
+        m_displayedTextureCombo->setCurrentIndex(0);
+    }
+
+    void Gui::MainWindow::changeRenderObjectShader(const QString& shaderName)
+    {
+        std::string name = shaderName.toStdString();
+        if (name == "")
+        {
+            return;
+        }
+
+        const ItemEntry& item = m_selectionManager->currentItem();
+        const Engine::ShaderConfiguration config = Ra::Engine::ShaderConfigurationFactory::getConfiguration(name);
+
+        auto vector_of_ros = getItemROs( mainApp->m_engine.get(), item );
+        for (const auto& ro_index : vector_of_ros) {
+            const auto& ro = mainApp->m_engine->getRenderObjectManager()->getRenderObject(ro_index);
+            if (ro->getRenderTechnique()->getBasicConfiguration().m_name != name)
+            {
+                ro->getRenderTechnique()->changeShader(config);
+            }
+        }
+    }
+
+    void Gui::MainWindow::toggleVisisbleRO()
+    {
+        const ItemEntry& item = m_selectionManager->currentItem();
+        // If at least one RO is visible, turn them off.
+        bool hasVisible = false;
+        for (auto roIdx : getItemROs(mainApp->m_engine.get(), item))
+        {
+            if (mainApp->m_engine->getRenderObjectManager()->getRenderObject(roIdx)->isVisible())
+            {
+                hasVisible = true;
+                break;
+            }
+        }
+        for (auto roIdx : getItemROs(mainApp->m_engine.get(), item))
+        {
+            mainApp->m_engine->getRenderObjectManager()->getRenderObject(roIdx)->setVisible(!hasVisible);
+        }
+    }
+
+    void Gui::MainWindow::editRO()
+    {
+        ItemEntry item = m_selectionManager->currentItem();
+        if (item.isRoNode())
+        {
+            m_materialEditor->changeRenderObject(item.m_roIndex);
+            m_materialEditor->show();
+        }
+    }
+
+    void Gui::MainWindow::openMaterialEditor()
+    {
+        m_materialEditor->show();
+    }
+
+    void Gui::MainWindow::updateUi(Plugins::RadiumPluginInterface* plugin)
+    {
+        QString tabName;
+
+        // Add menu
+        if (plugin->doAddMenu())
+        {
+            QMainWindow::menuBar()->addMenu(plugin->getMenu());
+        }
+
+        // Add widget
+        if (plugin->doAddWidget(tabName))
+        {
+            toolBox->addTab(plugin->getWidget(), tabName);
+        }
+
+        // Add actions
+        int nbActions;
+        if (plugin->doAddAction( nbActions ))
+        {
+            for (int i=0; i<nbActions; ++i)
+            {
+                toolBar->insertAction( 0, plugin->getAction(i) );
+            }
+            toolBar->addSeparator();
+        }
+
+        // Add feature widget
+        if (plugin->doAddFeatureTrackingWidget())
+        {
+            tab_tracking_layout->addWidget( plugin->getFeatureTrackingWidget() );
+        }
+    }
+
+    void Gui::MainWindow::onRendererReady()
+    {
+        m_viewer->getCameraInterface()->resetCamera();
+
+        QSignalBlocker blockTextures(m_displayedTextureCombo);
+
+        auto texs = m_viewer->getRenderer()->getAvailableTextures();
+        for (const auto& tex : texs)
+        {
+            m_displayedTextureCombo->addItem(tex.c_str());
+        }
+    }
+
+    void Gui::MainWindow::onFrameComplete()
+    {
+        tab_edition->updateValues();
+        m_viewer->getGizmoManager()->updateValues();
+        updateTrackedFeatureInfo();
+    }
+
+    void Gui::MainWindow::addRenderer(std::string name,
+                                      std::shared_ptr<Engine::Renderer> e)
+    {
+        int id = m_viewer->addRenderer(e);
+        CORE_UNUSED( id );
+        CORE_ASSERT (id == m_currentRendererCombo->count(), "Inconsistent renderer state");
+        m_currentRendererCombo->addItem(QString::fromStdString(name));
+    }
+
+    void Gui::MainWindow::onItemAdded(const Engine::ItemEntry& ent)
+    {
+        m_itemModel->addItem(ent);
+    }
+
+    void Gui::MainWindow::onItemRemoved(const Engine::ItemEntry& ent)
+    {
+        m_itemModel->removeItem(ent) ;
+    }
+
+
+    void Gui::MainWindow::exportAllMeshes(const std::string& folder)
+    {
+        auto romgr = Engine::RadiumEngine::getInstance()->getRenderObjectManager();
+        std::vector<std::shared_ptr<Engine::RenderObject>> ros;
+        romgr->getRenderObjects(ros);
+        for (const auto& ro : ros)
+        {
+            if (ro->isVisible() && ro->getType() != Engine::RenderObjectType::Debug)
+            {
+                exportMesh(folder,ro->idx);
+            }
+        }
+    }
+
+    void Gui::MainWindow::exportCurrentMesh()
+    {
+        ItemEntry e = m_selectionManager->currentItem();
+        // For now we only export a mesh if the selected entry is a render object.
+        // There could be a virtual method to get a mesh representation for any object.
+        if (e.isRoNode())
+        {
+            exportMesh( mainApp->getExportFolder(), e.m_roIndex);
+            }
+            else
+            {
+            LOG(logWARNING)<< "Current entry was not a render object. No mesh was exported.";
+            }
+        }
+
+    void Gui::MainWindow::exportMesh(const std::string& folder, uint roIdx)
+        {
+        const std::shared_ptr<Engine::RenderObject> ro = Engine::RadiumEngine::getInstance()->getRenderObjectManager()->getRenderObject(roIdx);
+
+        Ra::Core::OBJFileManager obj;
+        Ra::Core::TriangleMesh mesh = ro->getMesh()->getGeometry();
+
+        std::string filename;
+        const uint fcount = mainApp->getFrameCount();
+        const std::string n = ro->getName();
+        Ra::Core::StringUtils::stringPrintf(filename, "%04u_%s_%06u", roIdx, n.c_str() , fcount);
+        std::string path = folder + "/" + filename;
+        bool result = obj.save( path, mesh );
+        if (!result)
+        {
+            LOG(logWARNING)<<"Could not save mesh to "<<filename;
+        }
+    }
+
+    void Gui::MainWindow::deleteCurrentItem()
+    {
+        ItemEntry e = m_selectionManager->currentItem();
+
+        // This call is very important to avoid a potential race condition
+        // which happens if an object is selected while a gizmo is present.
+        // If we do not do this, the removal of the object will call ItemModel::removeItem() which
+        // will cause it to be unselected by the selection model. This in turn will cause
+        // the gizmos ROs to disappear, but the RO mutex is already acquired by the call for
+        // the object we want to delete, which causes a deadlock.
+        // Clearing the selection before deleting the object will avoid this problem.
+        m_selectionManager->clear();
+        if (e.isRoNode())
+        {
+            e.m_component->removeRenderObject(e.m_roIndex);
+        }
+        else if (e.isComponentNode())
+        {
+            e.m_entity->removeComponent(e.m_component->getName());
+        }
+        else if (e.isEntityNode())
+        {
+            Engine::RadiumEngine::getInstance()->getEntityManager()->removeEntity(e.m_entity->idx);
+        }
+    }
+
+    void Gui::MainWindow::resetScene()
+    {
+        // To see why this call is important, please see deleteCurrentItem().
+        m_selectionManager->clearSelection();
+        Engine::RadiumEngine::getInstance()->getEntityManager()->deleteEntities();
+        m_viewer->resetCamera();
+    }
+
+    void Gui::MainWindow::fitCamera()
+    {
+        m_viewer->fitCameraToScene(Engine::RadiumEngine::getInstance()->getRenderObjectManager()->getSceneAabb());
+    }
+
+    void Gui::MainWindow::saveCamera()
+    {
+        std::string filename = mainApp->getExportFolder()+"/camera_"+
+                std::to_string(mainApp->getFrameCount())+".cam";
+        std::ofstream outFile (filename);
+        if (outFile.is_open())
+        {
+            m_viewer->saveCamera( outFile );
+            LOG(logINFO)<< "Saved camera state to"<<filename;
+        }
+        else
+        {
+            LOG(logWARNING) <<"Could not open file to save camera";
+        }
+    }
+
+    void Gui::MainWindow::loadCameraFromFile(const QString path)
+    {
+       std::ifstream file(path.toStdString().c_str());
+       if (file.is_open())
+       {
+           LOG(logINFO)<<"Loading camera from"<<path.toStdString();
+           m_viewer->loadCamera(file);
+       }
+       else
+       {
+           LOG(logWARNING)<<"Could not open camera file"<<path.toStdString();
+       }
+    }
+
+    void Gui::MainWindow::on_m_vertexIdx_valueChanged(int arg1)
+    {
+        m_viewer->getFeaturePickingManager()->setVertexIndex(arg1);
+        m_selectionManager->setCurrentEntry( m_selectionManager->currentItem(),
+                                             QItemSelectionModel::ClearAndSelect | QItemSelectionModel::Current);
+    }
+
+    void Gui::MainWindow::on_m_triangleIdx_valueChanged(int arg1)
+    {
+        m_viewer->getFeaturePickingManager()->setTriangleIndex(arg1);
+        m_selectionManager->setCurrentEntry( m_selectionManager->currentItem(),
+                                             QItemSelectionModel::ClearAndSelect | QItemSelectionModel::Current);
+    }
+
+    void Gui::MainWindow::onGLInitialized()
+    {
+        // set renderers once OpenGL is configured
+        std::shared_ptr<Engine::Renderer> e (new Engine::ForwardRenderer());
+        addRenderer("Forward Renderer", e);
+    }
+
+    void Gui::MainWindow::updateTrackedFeatureInfo()
+    {
+        auto fdata = m_viewer->getFeaturePickingManager()->getFeatureData();
+        Qt_utils::rec_set_visible( *m_vertexIdx_layout, fdata.m_featureType == Engine::Renderer::VERTEX );
+        Qt_utils::rec_set_visible( *m_triangleIdx_layout, fdata.m_featureType == Engine::Renderer::TRIANGLE );
+    }
+
+} // namespace Ra