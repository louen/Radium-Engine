#ifndef RADIUM_RADIUMPLUGININTERFACE_HPP
#define RADIUM_RADIUMPLUGININTERFACE_HPP

#include <vector>
#include <memory>

class QWidget;
class QMenu;
class QAction;

namespace Ra
{
    namespace Engine
    {
        class RadiumEngine;
    }
    namespace GuiBase
    {
        class SelectionManager;
    }
    namespace Gui
    {
        class FeaturePickingManager;
    }
<<<<<<< HEAD
=======

    namespace Engine
    {
        class Renderer;
    }
>>>>>>> 72386c33

    /// Data passed to the plugin constructor.
    struct PluginContext
    {
        Engine::RadiumEngine* m_engine;
        GuiBase::SelectionManager* m_selectionManager;
        Gui::FeaturePickingManager* m_featureManager;
    };

    namespace Plugins
    {
        class RadiumPluginInterface
        {
        public:
            virtual ~RadiumPluginInterface() {}

            /**
             * @brief Pass arguments for plugin initialization.
             * This method is supposed to create the system (<emph>new</emph> it)
             * and then call Ra::Engine::RadiumEngine::registerSystem().
             * Without doing this, your system won't do anything
             * (unless you just want to add UI elements)
             * @param context : plugin context containing the engine and UI interfaces.
             */
            virtual void registerPlugin( const PluginContext& context ) = 0;

            /**
             * @brief Tells wether the plugin wants to add a widget
             * (inside the UI tab widget) or not. If it does, it must provide
             * a name for it, and getWidget() will be called.
             * @param name Name of the tab to be added, if needed.
             * @return True if the plugin wants to add a widget, false otherwise
             */
            virtual bool doAddWidget( QString& name ) = 0;

            /**
             * @brief Creates the widget to be added to the ui and then returns it.
             * If connections are needed (between plugin ui and plugin internals)
             * they have to be created here.
             * @return The created and configured widget
             * @todo Find a better name for this ?
             */
            virtual QWidget* getWidget() = 0;

            /**
             * @brief Tells wether the plugin wants to add a menu
             * or not. If it does, getMenu() will be called.
             * @return True if the plugin wants to add a menu, false otherwise
             */
            virtual bool doAddMenu() = 0;

            /**
             * @brief Creates to menu to be added to the ui and then returns it.
             * @return The created menu
             * @todo Find a better name ?
             */
            virtual QMenu* getMenu() = 0;

            /**
             * @brief Tells wether the plugin wants to add actions
             * or not. If it does, getAction() will be called for each one of them.
             * @param nb the number of action the plugin wants to add.
             * @return True if the plugin wants to add a menu, false otherwise
             */
            virtual bool doAddAction( int& nb ) = 0;

            /**
             * @brief Returns the action to be added to the ui and then returns it.
             * @return The action to add.
             */
            virtual QAction* getAction( int id ) = 0;

            /**
             * @brief Tells whether the plugin wants to add a feature widget
             * (inside the UI tab widget dedicated to feature tracking) or not.
             * If it does, getWidget() will be called.
             * @return True if the plugin wants to add a widget, false otherwise
             */
            virtual bool doAddFeatureTrackingWidget() { return false; }

            /**
             * @brief Creates the feature widget to be added to the ui and then returns it.
             * If connections are needed (between plugin ui and plugin internals)
             * they have to be created here.
             * @return The created and configured feature widget
             */
            virtual QWidget* getFeatureTrackingWidget() { return nullptr; }
<<<<<<< HEAD
=======

            virtual bool doAddRenderer() { return false; }

            /**
             * @brief addRenderers
             *
             * \param rds the TODO
             * \warning Allocated renderers are given to the application and
             * SHOULD not be destroyed by the plugin
             */
            virtual void addRenderers(std::vector<std::shared_ptr<Engine::Renderer>> */*rds*/) {}
>>>>>>> 72386c33
        };
    }
}

#define RadiumPluginInterface_IID "RadiumEngine.PluginInterface"
Q_DECLARE_INTERFACE( Ra::Plugins::RadiumPluginInterface, RadiumPluginInterface_IID )


#endif // RADIUM_RADIUMPLUGININTERFACE_HPP<|MERGE_RESOLUTION|>--- conflicted
+++ resolved
@@ -22,14 +22,11 @@
     {
         class FeaturePickingManager;
     }
-<<<<<<< HEAD
-=======
 
     namespace Engine
     {
         class Renderer;
     }
->>>>>>> 72386c33
 
     /// Data passed to the plugin constructor.
     struct PluginContext
@@ -117,8 +114,6 @@
              * @return The created and configured feature widget
              */
             virtual QWidget* getFeatureTrackingWidget() { return nullptr; }
-<<<<<<< HEAD
-=======
 
             virtual bool doAddRenderer() { return false; }
 
@@ -130,7 +125,6 @@
              * SHOULD not be destroyed by the plugin
              */
             virtual void addRenderers(std::vector<std::shared_ptr<Engine::Renderer>> */*rds*/) {}
->>>>>>> 72386c33
         };
     }
 }
