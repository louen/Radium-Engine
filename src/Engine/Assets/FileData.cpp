#include <Engine/Assets/FileData.hpp>

#include <assimp/Importer.hpp>
#include <assimp/scene.h>
#include <assimp/postprocess.h>

#include <Engine/Assets/AssimpHandleDataLoader.hpp>
#include <Engine/Assets/AssimpGeometryDataLoader.hpp>
#include <Engine/Assets/AssimpAnimationDataLoader.hpp>

namespace Ra {
namespace Asset {



/// CONSTRUCTOR
FileData::FileData( const std::string& filename,
                    const bool         VERBOSE_MODE ) :
    m_filename( filename ),
    m_loadingTime( 0.0 ),
    m_geometryData(),
    m_handleData(),
    m_animationData(),
    m_processed( false ),
    m_verbose( VERBOSE_MODE ) {
    loadFile();
}



/// DESTRUCTOR
FileData::~FileData() { }



/// LOAD
void FileData::loadFile( const bool FORCE_RELOAD ) {
    if( isProcessed() && FORCE_RELOAD ) {
        std::string filename = getFileName();
        reset();
        setFileName( filename );
    }

    if( !isInitialized() ) {
        return;
    }

    // File extension check
    // - If we decide to deal with user-defined file, here we should check if we are dealing with one of them or not

    Assimp::Importer importer;
    const aiScene* scene = importer.ReadFile( getFileName(),
<<<<<<< HEAD
                                              //aiProcess_ValidateDataStructure |
                                              //aiProcess_GenSmoothNormals      //|
                                              //aiProcess_Triangulate             | // This could/should be taken away if we want to deal with mesh types other than trimehses
                                              aiProcess_JoinIdenticalVertices |
                                              aiProcess_GenSmoothNormals      |
                                              //aiProcess_SortByPType           |
                                              //aiProcess_FixInfacingNormals    |
                                              aiProcess_CalcTangentSpace      |
                                              aiProcess_GenUVCoords
=======
                                              aiProcess_ValidateDataStructure |
                                              aiProcess_GenSmoothNormals
                                              //aiProcess_Triangulate           | // This could/should be taken away if we want to deal with mesh types other than trimehses
                                              //aiProcess_JoinIdenticalVertices |
                                              //aiProcess_GenSmoothNormals      |
                                              //aiProcess_SortByPType           |
                                              //aiProcess_FixInfacingNormals    |
                                              //aiProcess_CalcTangentSpace      |
                                              //aiProcess_GenUVCoords
>>>>>>> f21c92ef
                                              );

    // File was not loaded
    if( scene == nullptr ) {
        LOG( logINFO) << "File \"" << getFileName() << "\" assimp error : " << importer.GetErrorString() << ".";
        return;
    }

    if( m_verbose ) {
        LOG(logINFO) << "File Loading begin...";
    }

    std::clock_t startTime;
    startTime = std::clock();

    AssimpGeometryDataLoader geometryLoader( Core::StringUtils::getDirName( getFileName() ), m_verbose );
    geometryLoader.loadData( scene, m_geometryData );

    AssimpHandleDataLoader handleLoader( m_verbose );
    handleLoader.loadData( scene, m_handleData );

    AssimpAnimationDataLoader animationLoader( m_verbose );
    animationLoader.loadData( scene, m_animationData );

    m_loadingTime = ( std::clock() - startTime ) / Scalar( CLOCKS_PER_SEC );

    if( m_verbose ) {
        LOG(logINFO) << "File Loading end.";
        displayInfo();
    }

    m_processed = true;
}



} // namespace Asset
} // namespace Ra
<|MERGE_RESOLUTION|>--- conflicted
+++ resolved
@@ -50,17 +50,6 @@
 
     Assimp::Importer importer;
     const aiScene* scene = importer.ReadFile( getFileName(),
-<<<<<<< HEAD
-                                              //aiProcess_ValidateDataStructure |
-                                              //aiProcess_GenSmoothNormals      //|
-                                              //aiProcess_Triangulate             | // This could/should be taken away if we want to deal with mesh types other than trimehses
-                                              aiProcess_JoinIdenticalVertices |
-                                              aiProcess_GenSmoothNormals      |
-                                              //aiProcess_SortByPType           |
-                                              //aiProcess_FixInfacingNormals    |
-                                              aiProcess_CalcTangentSpace      |
-                                              aiProcess_GenUVCoords
-=======
                                               aiProcess_ValidateDataStructure |
                                               aiProcess_GenSmoothNormals
                                               //aiProcess_Triangulate           | // This could/should be taken away if we want to deal with mesh types other than trimehses
@@ -70,7 +59,6 @@
                                               //aiProcess_FixInfacingNormals    |
                                               //aiProcess_CalcTangentSpace      |
                                               //aiProcess_GenUVCoords
->>>>>>> f21c92ef
                                               );
 
     // File was not loaded
