#ifndef RADIUMENGINE_SPOTLIGHT_HPP
#define RADIUMENGINE_SPOTLIGHT_HPP

#include <Engine/RaEngine.hpp>

#include <Core/Math/Math.hpp>
#include <Engine/Renderer/Light/Light.hpp>

namespace Ra {
namespace Engine {

class RA_ENGINE_API SpotLight final : public Light {
  public:
    struct Attenuation {
        Scalar constant;
        Scalar linear;
        Scalar quadratic;

        Attenuation() : constant( 1.0 ), linear(), quadratic() {}
    };

  public:
    RA_CORE_ALIGNED_NEW

<<<<<<< HEAD
    SpotLight();
    ~SpotLight();
=======
            SpotLight( const std::string& name = "spotlight" );
            virtual ~SpotLight();
>>>>>>> 9a5d1c59

    void getRenderParameters( RenderParameters& params ) override;

    void setPosition( const Core::Vector3& position ) override;
    inline const Core::Vector3& getPosition() const;

    void setDirection( const Core::Vector3& direction ) override;
    inline const Core::Vector3& getDirection() const;

    inline void setInnerAngleInRadians( Scalar angle );
    inline void setOuterAngleInRadians( Scalar angle );
    inline void setInnerAngleInDegrees( Scalar angle );
    inline void setOuterAngleInDegrees( Scalar angle );

    inline Scalar getInnerAngle() const;
    inline Scalar getOuterAngle() const;

    inline void setAttenuation( const Attenuation& attenuation );
    inline void setAttenuation( Scalar constant, Scalar linear, Scalar quadratic );
    inline const Attenuation& getAttenuation() const;

<<<<<<< HEAD
  private:
    Core::Vector3 m_position;
    Core::Vector3 m_direction;
=======
            std::string getShaderInclude() const;

        private:
            Core::Vector3 m_position;
            Core::Vector3 m_direction;
>>>>>>> 9a5d1c59

    Scalar m_innerAngle;
    Scalar m_outerAngle;

    Attenuation m_attenuation;
};

} // namespace Engine
} // namespace Ra

#include <Engine/Renderer/Light/SpotLight.inl>

#endif // RADIUMENGINE_SPOTLIGHT_HPP
<|MERGE_RESOLUTION|>--- conflicted
+++ resolved
@@ -1,76 +1,65 @@
-#ifndef RADIUMENGINE_SPOTLIGHT_HPP
-#define RADIUMENGINE_SPOTLIGHT_HPP
-
-#include <Engine/RaEngine.hpp>
-
-#include <Core/Math/Math.hpp>
-#include <Engine/Renderer/Light/Light.hpp>
-
-namespace Ra {
-namespace Engine {
-
-class RA_ENGINE_API SpotLight final : public Light {
-  public:
-    struct Attenuation {
-        Scalar constant;
-        Scalar linear;
-        Scalar quadratic;
-
-        Attenuation() : constant( 1.0 ), linear(), quadratic() {}
-    };
-
-  public:
-    RA_CORE_ALIGNED_NEW
-
-<<<<<<< HEAD
-    SpotLight();
-    ~SpotLight();
-=======
-            SpotLight( const std::string& name = "spotlight" );
-            virtual ~SpotLight();
->>>>>>> 9a5d1c59
-
-    void getRenderParameters( RenderParameters& params ) override;
-
-    void setPosition( const Core::Vector3& position ) override;
-    inline const Core::Vector3& getPosition() const;
-
-    void setDirection( const Core::Vector3& direction ) override;
-    inline const Core::Vector3& getDirection() const;
-
-    inline void setInnerAngleInRadians( Scalar angle );
-    inline void setOuterAngleInRadians( Scalar angle );
-    inline void setInnerAngleInDegrees( Scalar angle );
-    inline void setOuterAngleInDegrees( Scalar angle );
-
-    inline Scalar getInnerAngle() const;
-    inline Scalar getOuterAngle() const;
-
-    inline void setAttenuation( const Attenuation& attenuation );
-    inline void setAttenuation( Scalar constant, Scalar linear, Scalar quadratic );
-    inline const Attenuation& getAttenuation() const;
-
-<<<<<<< HEAD
-  private:
-    Core::Vector3 m_position;
-    Core::Vector3 m_direction;
-=======
-            std::string getShaderInclude() const;
-
-        private:
-            Core::Vector3 m_position;
-            Core::Vector3 m_direction;
->>>>>>> 9a5d1c59
-
-    Scalar m_innerAngle;
-    Scalar m_outerAngle;
-
-    Attenuation m_attenuation;
-};
-
-} // namespace Engine
-} // namespace Ra
-
-#include <Engine/Renderer/Light/SpotLight.inl>
-
-#endif // RADIUMENGINE_SPOTLIGHT_HPP
+#ifndef RADIUMENGINE_SPOTLIGHT_HPP
+#define RADIUMENGINE_SPOTLIGHT_HPP
+
+#include <Engine/RaEngine.hpp>
+
+#include <Core/Math/Math.hpp>
+#include <Engine/Renderer/Light/Light.hpp>
+
+namespace Ra {
+namespace Engine {
+
+class RA_ENGINE_API SpotLight final : public Light {
+  public:
+    struct Attenuation {
+        Scalar constant;
+        Scalar linear;
+        Scalar quadratic;
+
+        Attenuation() : constant( 1.0 ), linear(), quadratic() {}
+    };
+
+  public:
+    RA_CORE_ALIGNED_NEW
+
+    SpotLight( const std::string& name = "spotlight" );
+    ~SpotLight();
+
+    void getRenderParameters( RenderParameters& params ) override;
+
+    void setPosition( const Core::Vector3& position ) override;
+    inline const Core::Vector3& getPosition() const;
+
+    void setDirection( const Core::Vector3& direction ) override;
+    inline const Core::Vector3& getDirection() const;
+
+    inline void setInnerAngleInRadians( Scalar angle );
+    inline void setOuterAngleInRadians( Scalar angle );
+    inline void setInnerAngleInDegrees( Scalar angle );
+    inline void setOuterAngleInDegrees( Scalar angle );
+
+    inline Scalar getInnerAngle() const;
+    inline Scalar getOuterAngle() const;
+
+    inline void setAttenuation( const Attenuation& attenuation );
+    inline void setAttenuation( Scalar constant, Scalar linear, Scalar quadratic );
+    inline const Attenuation& getAttenuation() const;
+
+    std::string getShaderInclude() const;
+
+  private:
+    Core::Vector3 m_position;
+    Core::Vector3 m_direction;
+
+    Scalar m_innerAngle;
+    Scalar m_outerAngle;
+
+    Attenuation m_attenuation;
+};
+
+} // namespace Engine
+} // namespace Ra
+
+#include <Engine/Renderer/Light/SpotLight.inl>
+
+#endif // RADIUMENGINE_SPOTLIGHT_HPP