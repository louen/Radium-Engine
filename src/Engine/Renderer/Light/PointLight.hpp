--- conflicted
+++ resolved
@@ -1,58 +1,48 @@
-#ifndef RADIUMENGINE_POINTLIGHT_HPP
-#define RADIUMENGINE_POINTLIGHT_HPP
-
-#include <Engine/RaEngine.hpp>
-#include <Engine/Renderer/Light/Light.hpp>
-
-namespace Ra {
-namespace Engine {
-
-class RA_ENGINE_API PointLight final : public Light {
-  public:
-    struct Attenuation {
-        Scalar constant;
-        Scalar linear;
-        Scalar quadratic;
-
-        Attenuation() : constant( 1.0 ), linear(), quadratic() {}
-    };
-
-  public:
-    RA_CORE_ALIGNED_NEW
-
-<<<<<<< HEAD
-    PointLight();
-    ~PointLight();
-=======
-            PointLight( const std::string& name = "pointlight" );
-            virtual ~PointLight();
->>>>>>> 9a5d1c59
-
-    void getRenderParameters( RenderParameters& params ) override;
-
-    void setPosition( const Core::Vector3& pos ) override;
-    inline const Core::Vector3& getPosition() const;
-
-    inline void setAttenuation( const Attenuation& attenuation );
-    inline void setAttenuation( Scalar constant, Scalar linear, Scalar quadratic );
-    inline const Attenuation& getAttenuation() const;
-
-<<<<<<< HEAD
-  private:
-    Core::Vector3 m_position;
-=======
-            std::string getShaderInclude() const;
-
-        private:
-            Core::Vector3 m_position;
->>>>>>> 9a5d1c59
-
-    Attenuation m_attenuation;
-};
-
-} // namespace Engine
-} // namespace Ra
-
-#include <Engine/Renderer/Light/PointLight.inl>
-
-#endif // RADIUMENGINE_POINTLIGHT_HPP
+#ifndef RADIUMENGINE_POINTLIGHT_HPP
+#define RADIUMENGINE_POINTLIGHT_HPP
+
+#include <Engine/RaEngine.hpp>
+#include <Engine/Renderer/Light/Light.hpp>
+
+namespace Ra {
+namespace Engine {
+
+class RA_ENGINE_API PointLight final : public Light {
+  public:
+    struct Attenuation {
+        Scalar constant;
+        Scalar linear;
+        Scalar quadratic;
+
+        Attenuation() : constant( 1.0 ), linear(), quadratic() {}
+    };
+
+  public:
+    RA_CORE_ALIGNED_NEW
+
+    PointLight( const std::string& name = "pointlight" );
+    ~PointLight();
+
+    void getRenderParameters( RenderParameters& params ) override;
+
+    void setPosition( const Core::Vector3& pos ) override;
+    inline const Core::Vector3& getPosition() const;
+
+    inline void setAttenuation( const Attenuation& attenuation );
+    inline void setAttenuation( Scalar constant, Scalar linear, Scalar quadratic );
+    inline const Attenuation& getAttenuation() const;
+
+    std::string getShaderInclude() const;
+
+  private:
+    Core::Vector3 m_position;
+
+    Attenuation m_attenuation;
+};
+
+} // namespace Engine
+} // namespace Ra
+
+#include <Engine/Renderer/Light/PointLight.inl>
+
+#endif // RADIUMENGINE_POINTLIGHT_HPP