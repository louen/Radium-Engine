#include <Engine/Renderer/RenderObject/RenderObject.hpp>

#include <Engine/Component/Component.hpp>
#include <Engine/Entity/Entity.hpp>
#include <Engine/Renderer/RenderTechnique/Material.hpp>
#include <Engine/Renderer/Texture/Texture.hpp>
#include <Engine/Renderer/RenderTechnique/ShaderProgram.hpp>
#include <Engine/Renderer/RenderTechnique/RenderTechnique.hpp>
#include <Engine/Renderer/Mesh/Mesh.hpp>
#include <Engine/RadiumEngine.hpp>
#include <Engine/Renderer/RenderObject/RenderObjectManager.hpp>

namespace Ra
{
    namespace Engine
    {
        RenderObject::RenderObject( const std::string& name, const Component* comp,
                                    const RenderObjectType& type, int lifetime )
            : IndexedObject()
            , m_localTransform( Core::Transform::Identity() )
            , m_component( comp )
            , m_name( name )
            , m_type( type )
            , m_renderTechnique( nullptr )
            , m_mesh( nullptr )
            , m_lifetime( lifetime )
            , m_visible( true )
            , m_xray( false )
            , m_dirty( true )
            , m_hasLifetime( lifetime > 0 )
        {
        }

        RenderObject::~RenderObject()
        {
        }

        void RenderObject::updateGL()
        {
            // Do not update while we are cloning
            std::lock_guard<std::mutex> lock( m_updateMutex );

            if ( m_renderTechnique )
            {
                m_renderTechnique->updateGL();
            }

            if ( m_mesh )
            {
                m_mesh->updateGL();
            }

            m_dirty = false;
        }

        const RenderObjectType& RenderObject::getType() const
        {
            return m_type;
        }

        void RenderObject::setType(const RenderObjectType &t)
        {
            // Fixme (val) : this will have no effect now
            m_type=t;
        }

        const std::string& RenderObject::getName() const
        {
            return m_name;
        }

        void RenderObject::setVisible( bool visible )
        {
            m_visible = visible;
        }

        void RenderObject::toggleVisible()
        {
            m_visible = !m_visible;
        }

        bool RenderObject::isVisible() const
        {
            return m_visible;
        }

        void RenderObject::setXRay( bool xray )
        {
            m_xray = xray;
        }

        void RenderObject::toggleXRay()
        {
            m_xray = !m_xray;
        }

        bool RenderObject::isXRay() const
        {
            return m_xray;
        }

        bool RenderObject::isDirty() const
        {
            return m_dirty;
        }

        const Component* RenderObject::getComponent() const
        {
            return m_component;
        }

        void RenderObject::setRenderTechnique( RenderTechnique* technique )
        {
            CORE_ASSERT( technique, "Passing a nullptr as render technique" );
            m_renderTechnique = technique;
        }

        const RenderTechnique* RenderObject::getRenderTechnique() const
        {
            return m_renderTechnique;
        }

        RenderTechnique* RenderObject::getRenderTechnique()
        {
            return m_renderTechnique;
        }

        void RenderObject::setMesh( const std::shared_ptr<Mesh>& mesh )
        {
            m_mesh = mesh;
        }

        const Mesh* RenderObject::getMesh() const
        {
            return m_mesh.get();
        }

        Mesh* RenderObject::getMesh()
        {
            return m_mesh.get();
        }

        Core::Transform RenderObject::getTransform() const
        {
            if (m_isGlobal)
                return m_localTransform;
            return m_component->getEntity()->getTransform() * m_localTransform;
        }

        Core::Matrix4 RenderObject::getTransformAsMatrix() const
        {
            return getTransform().matrix();
        }

        void RenderObject::setLocalTransform( const Core::Transform& transform )
        {
            m_localTransform = transform;
        }

        void RenderObject::setLocalTransform( const Core::Matrix4& transform )
        {
            m_localTransform = Core::Transform( transform );
        }

        const Core::Transform& RenderObject::getLocalTransform() const
        {
            return m_localTransform;
        }

        const Core::Matrix4& RenderObject::getLocalTransformAsMatrix() const
        {
            return m_localTransform.matrix();
        }
<<<<<<< HEAD
        
        void RenderObject::setGlobal(bool value)
        {
            m_isGlobal = value;
        }
=======

        void RenderObject::hasBeenRenderedOnce()
        {
            if ( m_hasLifetime )
            {
                if ( --m_lifetime <= 0 )
                {
                    RadiumEngine::getInstance()->getRenderObjectManager()->renderObjectExpired( idx );
                }
            }
        }

        void RenderObject::hasExpired()
        {
            // HACK(Charly): How do we wanna handle this ?
            const_cast<Component*>( m_component )->notifyRenderObjectExpired( idx );
        }

>>>>>>> f16b8a0f
    } // namespace Engine
} // namespace Ra

<|MERGE_RESOLUTION|>--- conflicted
+++ resolved
@@ -1,202 +1,198 @@
-#include <Engine/Renderer/RenderObject/RenderObject.hpp>
-
-#include <Engine/Component/Component.hpp>
-#include <Engine/Entity/Entity.hpp>
-#include <Engine/Renderer/RenderTechnique/Material.hpp>
-#include <Engine/Renderer/Texture/Texture.hpp>
-#include <Engine/Renderer/RenderTechnique/ShaderProgram.hpp>
-#include <Engine/Renderer/RenderTechnique/RenderTechnique.hpp>
-#include <Engine/Renderer/Mesh/Mesh.hpp>
-#include <Engine/RadiumEngine.hpp>
-#include <Engine/Renderer/RenderObject/RenderObjectManager.hpp>
-
-namespace Ra
-{
-    namespace Engine
-    {
-        RenderObject::RenderObject( const std::string& name, const Component* comp,
-                                    const RenderObjectType& type, int lifetime )
-            : IndexedObject()
-            , m_localTransform( Core::Transform::Identity() )
-            , m_component( comp )
-            , m_name( name )
-            , m_type( type )
-            , m_renderTechnique( nullptr )
-            , m_mesh( nullptr )
-            , m_lifetime( lifetime )
-            , m_visible( true )
-            , m_xray( false )
-            , m_dirty( true )
-            , m_hasLifetime( lifetime > 0 )
-        {
-        }
-
-        RenderObject::~RenderObject()
-        {
-        }
-
-        void RenderObject::updateGL()
-        {
-            // Do not update while we are cloning
-            std::lock_guard<std::mutex> lock( m_updateMutex );
-
-            if ( m_renderTechnique )
-            {
-                m_renderTechnique->updateGL();
-            }
-
-            if ( m_mesh )
-            {
-                m_mesh->updateGL();
-            }
-
-            m_dirty = false;
-        }
-
-        const RenderObjectType& RenderObject::getType() const
-        {
-            return m_type;
-        }
-
-        void RenderObject::setType(const RenderObjectType &t)
-        {
-            // Fixme (val) : this will have no effect now
-            m_type=t;
-        }
-
-        const std::string& RenderObject::getName() const
-        {
-            return m_name;
-        }
-
-        void RenderObject::setVisible( bool visible )
-        {
-            m_visible = visible;
-        }
-
-        void RenderObject::toggleVisible()
-        {
-            m_visible = !m_visible;
-        }
-
-        bool RenderObject::isVisible() const
-        {
-            return m_visible;
-        }
-
-        void RenderObject::setXRay( bool xray )
-        {
-            m_xray = xray;
-        }
-
-        void RenderObject::toggleXRay()
-        {
-            m_xray = !m_xray;
-        }
-
-        bool RenderObject::isXRay() const
-        {
-            return m_xray;
-        }
-
-        bool RenderObject::isDirty() const
-        {
-            return m_dirty;
-        }
-
-        const Component* RenderObject::getComponent() const
-        {
-            return m_component;
-        }
-
-        void RenderObject::setRenderTechnique( RenderTechnique* technique )
-        {
-            CORE_ASSERT( technique, "Passing a nullptr as render technique" );
-            m_renderTechnique = technique;
-        }
-
-        const RenderTechnique* RenderObject::getRenderTechnique() const
-        {
-            return m_renderTechnique;
-        }
-
-        RenderTechnique* RenderObject::getRenderTechnique()
-        {
-            return m_renderTechnique;
-        }
-
-        void RenderObject::setMesh( const std::shared_ptr<Mesh>& mesh )
-        {
-            m_mesh = mesh;
-        }
-
-        const Mesh* RenderObject::getMesh() const
-        {
-            return m_mesh.get();
-        }
-
-        Mesh* RenderObject::getMesh()
-        {
-            return m_mesh.get();
-        }
-
-        Core::Transform RenderObject::getTransform() const
-        {
-            if (m_isGlobal)
-                return m_localTransform;
-            return m_component->getEntity()->getTransform() * m_localTransform;
-        }
-
-        Core::Matrix4 RenderObject::getTransformAsMatrix() const
-        {
-            return getTransform().matrix();
-        }
-
-        void RenderObject::setLocalTransform( const Core::Transform& transform )
-        {
-            m_localTransform = transform;
-        }
-
-        void RenderObject::setLocalTransform( const Core::Matrix4& transform )
-        {
-            m_localTransform = Core::Transform( transform );
-        }
-
-        const Core::Transform& RenderObject::getLocalTransform() const
-        {
-            return m_localTransform;
-        }
-
-        const Core::Matrix4& RenderObject::getLocalTransformAsMatrix() const
-        {
-            return m_localTransform.matrix();
-        }
-<<<<<<< HEAD
-        
-        void RenderObject::setGlobal(bool value)
-        {
-            m_isGlobal = value;
-        }
-=======
-
-        void RenderObject::hasBeenRenderedOnce()
-        {
-            if ( m_hasLifetime )
-            {
-                if ( --m_lifetime <= 0 )
-                {
-                    RadiumEngine::getInstance()->getRenderObjectManager()->renderObjectExpired( idx );
-                }
-            }
-        }
-
-        void RenderObject::hasExpired()
-        {
-            // HACK(Charly): How do we wanna handle this ?
-            const_cast<Component*>( m_component )->notifyRenderObjectExpired( idx );
-        }
-
->>>>>>> f16b8a0f
-    } // namespace Engine
-} // namespace Ra
-
+#include <Engine/Renderer/RenderObject/RenderObject.hpp>
+
+#include <Engine/Component/Component.hpp>
+#include <Engine/Entity/Entity.hpp>
+#include <Engine/Renderer/RenderTechnique/Material.hpp>
+#include <Engine/Renderer/Texture/Texture.hpp>
+#include <Engine/Renderer/RenderTechnique/ShaderProgram.hpp>
+#include <Engine/Renderer/RenderTechnique/RenderTechnique.hpp>
+#include <Engine/Renderer/Mesh/Mesh.hpp>
+#include <Engine/RadiumEngine.hpp>
+#include <Engine/Renderer/RenderObject/RenderObjectManager.hpp>
+
+namespace Ra
+{
+    namespace Engine
+    {
+        RenderObject::RenderObject( const std::string& name, const Component* comp,
+                                    const RenderObjectType& type, int lifetime )
+            : IndexedObject()
+            , m_localTransform( Core::Transform::Identity() )
+            , m_component( comp )
+            , m_name( name )
+            , m_type( type )
+            , m_renderTechnique( nullptr )
+            , m_mesh( nullptr )
+            , m_lifetime( lifetime )
+            , m_visible( true )
+            , m_xray( false )
+            , m_dirty( true )
+            , m_hasLifetime( lifetime > 0 )
+        {
+        }
+
+        RenderObject::~RenderObject()
+        {
+        }
+
+        void RenderObject::updateGL()
+        {
+            // Do not update while we are cloning
+            std::lock_guard<std::mutex> lock( m_updateMutex );
+
+            if ( m_renderTechnique )
+            {
+                m_renderTechnique->updateGL();
+            }
+
+            if ( m_mesh )
+            {
+                m_mesh->updateGL();
+            }
+
+            m_dirty = false;
+        }
+
+        const RenderObjectType& RenderObject::getType() const
+        {
+            return m_type;
+        }
+
+        void RenderObject::setType(const RenderObjectType &t)
+        {
+            // Fixme (val) : this will have no effect now
+            m_type=t;
+        }
+
+        const std::string& RenderObject::getName() const
+        {
+            return m_name;
+        }
+
+        void RenderObject::setVisible( bool visible )
+        {
+            m_visible = visible;
+        }
+
+        void RenderObject::toggleVisible()
+        {
+            m_visible = !m_visible;
+        }
+
+        bool RenderObject::isVisible() const
+        {
+            return m_visible;
+        }
+
+        void RenderObject::setXRay( bool xray )
+        {
+            m_xray = xray;
+        }
+
+        void RenderObject::toggleXRay()
+        {
+            m_xray = !m_xray;
+        }
+
+        bool RenderObject::isXRay() const
+        {
+            return m_xray;
+        }
+
+        bool RenderObject::isDirty() const
+        {
+            return m_dirty;
+        }
+
+        const Component* RenderObject::getComponent() const
+        {
+            return m_component;
+        }
+
+        void RenderObject::setRenderTechnique( RenderTechnique* technique )
+        {
+            CORE_ASSERT( technique, "Passing a nullptr as render technique" );
+            m_renderTechnique = technique;
+        }
+
+        const RenderTechnique* RenderObject::getRenderTechnique() const
+        {
+            return m_renderTechnique;
+        }
+
+        RenderTechnique* RenderObject::getRenderTechnique()
+        {
+            return m_renderTechnique;
+        }
+
+        void RenderObject::setMesh( const std::shared_ptr<Mesh>& mesh )
+        {
+            m_mesh = mesh;
+        }
+
+        const Mesh* RenderObject::getMesh() const
+        {
+            return m_mesh.get();
+        }
+
+        Mesh* RenderObject::getMesh()
+        {
+            return m_mesh.get();
+        }
+
+        Core::Transform RenderObject::getTransform() const
+        {
+            if (m_isGlobal)
+                return m_localTransform;
+            return m_component->getEntity()->getTransform() * m_localTransform;
+        }
+
+        Core::Matrix4 RenderObject::getTransformAsMatrix() const
+        {
+            return getTransform().matrix();
+        }
+
+        void RenderObject::setLocalTransform( const Core::Transform& transform )
+        {
+            m_localTransform = transform;
+        }
+
+        void RenderObject::setLocalTransform( const Core::Matrix4& transform )
+        {
+            m_localTransform = Core::Transform( transform );
+        }
+
+        const Core::Transform& RenderObject::getLocalTransform() const
+        {
+            return m_localTransform;
+        }
+
+        const Core::Matrix4& RenderObject::getLocalTransformAsMatrix() const
+        {
+            return m_localTransform.matrix();
+        }
+        
+        void RenderObject::setGlobal(bool value)
+        {
+            m_isGlobal = value;
+        }
+
+        void RenderObject::hasBeenRenderedOnce()
+        {
+            if ( m_hasLifetime )
+            {
+                if ( --m_lifetime <= 0 )
+                {
+                    RadiumEngine::getInstance()->getRenderObjectManager()->renderObjectExpired( idx );
+                }
+            }
+        }
+
+        void RenderObject::hasExpired()
+        {
+            // HACK(Charly): How do we wanna handle this ?
+            const_cast<Component*>( m_component )->notifyRenderObjectExpired( idx );
+        }
+    } // namespace Engine
+} // namespace Ra
+