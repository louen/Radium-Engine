<<<<<<< HEAD

#include <Engine/Renderer/Mesh/Mesh.hpp>

#include <Core/Mesh/MeshUtils.hpp>
#include <Core/Mesh/HalfEdge.hpp>
#include <Engine/Renderer/OpenGL/OpenGL.hpp>

namespace Ra
{

    // Dirty is initializes as false so that we do not create the vao while
    // we have no data to send to the gpu.
    Engine::Mesh::Mesh ( const std::string& name )
        : m_name ( name )
        , m_isDirty ( false )
        , m_vao ( 0 )
        , m_renderMode ( GL_TRIANGLES )
        , m_ibo()
    {
    }

    Engine::Mesh::~Mesh()
    {
        GL_ASSERT ( glDeleteVertexArrays ( 1, &m_vao ) );
    }

    void Engine::Mesh::setRenderMode ( const GLenum& mode )
    {
        m_renderMode = mode;
    }

    void Engine::Mesh::render()
    {
        if ( m_vao == 0 )
        {
            // Not initialized yet
            return;
        }
        // FIXME(Charly): This seems to crash on windows
        GL_ASSERT ( glBindVertexArray ( m_vao ) );


        //    GL_ASSERT(glDrawElements(GL_TRIANGLES_ADJACENCY, 6 * m_data.m_triangles.size(), GL_UNSIGNED_INT, (void*)0));
        GL_ASSERT ( glDrawElements ( m_renderMode, m_indices.size(), GL_UNSIGNED_INT, ( void* ) 0 ) );
    }

    void Engine::Mesh::loadGeometry ( const Vector3Array& positions,
                                      const std::vector<uint>& indices )
    {
        m_data[VERTEX_POSITION] = positions;
        m_indices = indices;

        m_isDirty = true;
    }

    void Engine::Mesh::addData ( const DataType& type, const Vector3Array& data )
    {
        m_data[type] = data;

        m_isDirty = true;
    }

    // TODO(Charly): Move this somewhere else
    /*
    void Engine::Mesh::computeAdjacency()
    {
        Core::HalfEdgeData heData(m_data);

        Core::TriangleIdx triangleIdx = 0;
        for (; triangleIdx < m_data.m_triangles.size(); ++triangleIdx)
        {
            Core::HalfEdgeIdx currentHe = heData.getFirstTriangleHalfEdge(triangleIdx);

            // For each side of the triangle.
            const Core::HalfEdge& he0 = heData[currentHe];
            const Core::HalfEdge& he1 = heData[he0.m_next];
            const Core::HalfEdge& he2 = heData[he1.m_next];

            // We get the opposing half edge.
            const Core::HalfEdge& ph0 = heData[he0.m_pair];
            const Core::HalfEdge& ph1 = heData[he1.m_pair];
            const Core::HalfEdge& ph2 = heData[he2.m_pair];

            // The vertices of the triangle.
            Core::HalfEdgeIdx v0 = he2.m_endVertexIdx;
            Core::HalfEdgeIdx v1 = he0.m_endVertexIdx;
            Core::HalfEdgeIdx v2 = he1.m_endVertexIdx;

            // And the vertices opposite each edge.
            Core::HalfEdgeIdx a0 = ph0.m_leftTriIdx != Core::InvalidIdx ? heData[ph0.m_next].m_endVertexIdx : v0;
            Core::HalfEdgeIdx a1 = ph1.m_leftTriIdx != Core::InvalidIdx ? heData[ph1.m_next].m_endVertexIdx : v1;
            Core::HalfEdgeIdx a2 = ph2.m_leftTriIdx != Core::InvalidIdx ? heData[ph2.m_next].m_endVertexIdx : v2;

            m_adjacentTriangles.push_back(v0);
            m_adjacentTriangles.push_back(a1);
            m_adjacentTriangles.push_back(v1);
            m_adjacentTriangles.push_back(a0);
            m_adjacentTriangles.push_back(v2);
            m_adjacentTriangles.push_back(a2);
        }
    }
    */

    void Engine::Mesh::updateGL()
    {
        if ( !m_isDirty )
        {
            return;
        }

        if ( m_data[VERTEX_POSITION].empty() || m_indices.empty() )
        {
            LOG ( logWARNING ) << "Either vertices or indices are empty arrays.";
            return;
        }

        if ( m_vao == 0 )
        {
            // Create VAO if it does not exist
            GL_ASSERT ( glGenVertexArrays ( 1, &m_vao ) );
        }

        // Bind it
        GL_ASSERT ( glBindVertexArray ( m_vao ) );

        // Common values for GL data functions.
#if defined CORE_USE_DOUBLE
        GLenum type = GL_DOUBLE;
#else
        GLenum type = GL_FLOAT;
#endif
        GLboolean normalized = GL_FALSE;
        GLuint size = 3;
        GLvoid* ptr = nullptr;


        for ( uint i = 0; i < m_data.size(); ++i )
        {
            // This vbo has not been created yet
            if ( m_vbos[i].size() == 0 && m_data[i].size() > 0 )
            {
                m_vbos[i].setData ( m_data[i], GL_STATIC_DRAW );
                GL_ASSERT ( glVertexAttribPointer ( i, size, type, normalized,
                                                    sizeof ( Core::Vector3 ), ptr ) );

                GL_ASSERT ( glEnableVertexAttribArray ( i ) );
            }
        }

        // Indices has not been initialized yet
        if ( m_ibo.size() == 0 )
        {
            m_ibo.setData ( m_indices );
        }
        GL_ASSERT ( glBindVertexArray ( 0 ) );

        GL_CHECK_ERROR;
        m_isDirty = false;
    }

} // namespace Ra
=======

#include <Engine/Renderer/Mesh/Mesh.hpp>

#include <Core/Mesh/MeshUtils.hpp>
#include <Core/Mesh/HalfEdge.hpp>
#include <Engine/Renderer/OpenGL/OpenGL.hpp>

namespace Ra
{

    // Dirty is initializes as false so that we do not create the vao while
    // we have no data to send to the gpu.
    Engine::Mesh::Mesh( const std::string& name )
        : m_name( name )
        , m_isDirty( false )
        , m_vao( 0 )
        , m_renderMode( GL_TRIANGLES )
        , m_ibo()
    {
    }

    Engine::Mesh::~Mesh()
    {
        GL_ASSERT( glDeleteVertexArrays( 1, &m_vao ) );
    }

    void Engine::Mesh::setRenderMode( const GLenum& mode )
    {
        m_renderMode = mode;
    }

    void Engine::Mesh::render()
    {
        if ( m_vao == 0 )
        {
            // Not initialized yet
            return;
        }
        // FIXME(Charly): This seems to crash on windows
        GL_ASSERT( glBindVertexArray( m_vao ) );


        //    GL_ASSERT(glDrawElements(GL_TRIANGLES_ADJACENCY, 6 * m_data.m_triangles.size(), GL_UNSIGNED_INT, (void*)0));
        GL_ASSERT( glDrawElements( m_renderMode, m_indices.size(), GL_UNSIGNED_INT, ( void* ) 0 ) );
    }

    void Engine::Mesh::loadGeometry( const Vector3Array& positions,
                                     const std::vector<uint>& indices )
    {
        m_data[VERTEX_POSITION] = positions;
        m_indices = indices;

        m_isDirty = true;
    }

    void Engine::Mesh::addData( const DataType& type, const Vector3Array& data )
    {
        m_data[type] = data;

        m_isDirty = true;
    }

    // TODO(Charly): Move this somewhere else
    /*
    void Engine::Mesh::computeAdjacency()
    {
        Core::HalfEdgeData heData(m_data);

        Core::TriangleIdx triangleIdx = 0;
        for (; triangleIdx < m_data.m_triangles.size(); ++triangleIdx)
        {
            Core::HalfEdgeIdx currentHe = heData.getFirstTriangleHalfEdge(triangleIdx);

            // For each side of the triangle.
            const Core::HalfEdge& he0 = heData[currentHe];
            const Core::HalfEdge& he1 = heData[he0.m_next];
            const Core::HalfEdge& he2 = heData[he1.m_next];

            // We get the opposing half edge.
            const Core::HalfEdge& ph0 = heData[he0.m_pair];
            const Core::HalfEdge& ph1 = heData[he1.m_pair];
            const Core::HalfEdge& ph2 = heData[he2.m_pair];

            // The vertices of the triangle.
            Core::HalfEdgeIdx v0 = he2.m_endVertexIdx;
            Core::HalfEdgeIdx v1 = he0.m_endVertexIdx;
            Core::HalfEdgeIdx v2 = he1.m_endVertexIdx;

            // And the vertices opposite each edge.
            Core::HalfEdgeIdx a0 = ph0.m_leftTriIdx != Core::InvalidIdx ? heData[ph0.m_next].m_endVertexIdx : v0;
            Core::HalfEdgeIdx a1 = ph1.m_leftTriIdx != Core::InvalidIdx ? heData[ph1.m_next].m_endVertexIdx : v1;
            Core::HalfEdgeIdx a2 = ph2.m_leftTriIdx != Core::InvalidIdx ? heData[ph2.m_next].m_endVertexIdx : v2;

            m_adjacentTriangles.push_back(v0);
            m_adjacentTriangles.push_back(a1);
            m_adjacentTriangles.push_back(v1);
            m_adjacentTriangles.push_back(a0);
            m_adjacentTriangles.push_back(v2);
            m_adjacentTriangles.push_back(a2);
        }
    }
    */

    void Engine::Mesh::updateGL()
    {
        if ( !m_isDirty )
        {
            return;
        }

        if ( m_data[VERTEX_POSITION].empty() || m_indices.empty() )
        {
            LOG( logWARNING ) << "Either vertices or indices are empty arrays.";
            return;
        }

        if ( m_vao == 0 )
        {
            // Create VAO if it does not exist
            GL_ASSERT( glGenVertexArrays( 1, &m_vao ) );
        }

        // Bind it
        GL_ASSERT( glBindVertexArray( m_vao ) );

        // Common values for GL data functions.
#if defined CORE_USE_DOUBLE
        GLenum type = GL_DOUBLE;
#else
        GLenum type = GL_FLOAT;
#endif
        GLboolean normalized = GL_FALSE;
        GLuint size = 3;
        GLvoid* ptr = nullptr;


        for ( uint i = 0; i < m_data.size(); ++i )
        {
            // This vbo has not been created yet
            if ( m_vbos[i].size() == 0 && m_data[i].size() > 0 )
            {
                m_vbos[i].setData( m_data[i], GL_STATIC_DRAW );
                GL_ASSERT( glVertexAttribPointer( i, size, type, normalized,
                                                  sizeof( Core::Vector3 ), ptr ) );

                GL_ASSERT( glEnableVertexAttribArray( i ) );
            }
        }

        // Indices has not been initialized yet
        if ( m_ibo.size() == 0 )
        {
            m_ibo.setData( m_indices );
        }
        GL_ASSERT( glBindVertexArray( 0 ) );

        GL_CHECK_ERROR;
        m_isDirty = false;
    }

} // namespace Ra
>>>>>>> b9d35467
<|MERGE_RESOLUTION|>--- conflicted
+++ resolved
@@ -1,325 +1,160 @@
-<<<<<<< HEAD
-
-#include <Engine/Renderer/Mesh/Mesh.hpp>
-
-#include <Core/Mesh/MeshUtils.hpp>
-#include <Core/Mesh/HalfEdge.hpp>
-#include <Engine/Renderer/OpenGL/OpenGL.hpp>
-
-namespace Ra
-{
-
-    // Dirty is initializes as false so that we do not create the vao while
-    // we have no data to send to the gpu.
-    Engine::Mesh::Mesh ( const std::string& name )
-        : m_name ( name )
-        , m_isDirty ( false )
-        , m_vao ( 0 )
-        , m_renderMode ( GL_TRIANGLES )
-        , m_ibo()
-    {
-    }
-
-    Engine::Mesh::~Mesh()
-    {
-        GL_ASSERT ( glDeleteVertexArrays ( 1, &m_vao ) );
-    }
-
-    void Engine::Mesh::setRenderMode ( const GLenum& mode )
-    {
-        m_renderMode = mode;
-    }
-
-    void Engine::Mesh::render()
-    {
-        if ( m_vao == 0 )
-        {
-            // Not initialized yet
-            return;
-        }
-        // FIXME(Charly): This seems to crash on windows
-        GL_ASSERT ( glBindVertexArray ( m_vao ) );
-
-
-        //    GL_ASSERT(glDrawElements(GL_TRIANGLES_ADJACENCY, 6 * m_data.m_triangles.size(), GL_UNSIGNED_INT, (void*)0));
-        GL_ASSERT ( glDrawElements ( m_renderMode, m_indices.size(), GL_UNSIGNED_INT, ( void* ) 0 ) );
-    }
-
-    void Engine::Mesh::loadGeometry ( const Vector3Array& positions,
-                                      const std::vector<uint>& indices )
-    {
-        m_data[VERTEX_POSITION] = positions;
-        m_indices = indices;
-
-        m_isDirty = true;
-    }
-
-    void Engine::Mesh::addData ( const DataType& type, const Vector3Array& data )
-    {
-        m_data[type] = data;
-
-        m_isDirty = true;
-    }
-
-    // TODO(Charly): Move this somewhere else
-    /*
-    void Engine::Mesh::computeAdjacency()
-    {
-        Core::HalfEdgeData heData(m_data);
-
-        Core::TriangleIdx triangleIdx = 0;
-        for (; triangleIdx < m_data.m_triangles.size(); ++triangleIdx)
-        {
-            Core::HalfEdgeIdx currentHe = heData.getFirstTriangleHalfEdge(triangleIdx);
-
-            // For each side of the triangle.
-            const Core::HalfEdge& he0 = heData[currentHe];
-            const Core::HalfEdge& he1 = heData[he0.m_next];
-            const Core::HalfEdge& he2 = heData[he1.m_next];
-
-            // We get the opposing half edge.
-            const Core::HalfEdge& ph0 = heData[he0.m_pair];
-            const Core::HalfEdge& ph1 = heData[he1.m_pair];
-            const Core::HalfEdge& ph2 = heData[he2.m_pair];
-
-            // The vertices of the triangle.
-            Core::HalfEdgeIdx v0 = he2.m_endVertexIdx;
-            Core::HalfEdgeIdx v1 = he0.m_endVertexIdx;
-            Core::HalfEdgeIdx v2 = he1.m_endVertexIdx;
-
-            // And the vertices opposite each edge.
-            Core::HalfEdgeIdx a0 = ph0.m_leftTriIdx != Core::InvalidIdx ? heData[ph0.m_next].m_endVertexIdx : v0;
-            Core::HalfEdgeIdx a1 = ph1.m_leftTriIdx != Core::InvalidIdx ? heData[ph1.m_next].m_endVertexIdx : v1;
-            Core::HalfEdgeIdx a2 = ph2.m_leftTriIdx != Core::InvalidIdx ? heData[ph2.m_next].m_endVertexIdx : v2;
-
-            m_adjacentTriangles.push_back(v0);
-            m_adjacentTriangles.push_back(a1);
-            m_adjacentTriangles.push_back(v1);
-            m_adjacentTriangles.push_back(a0);
-            m_adjacentTriangles.push_back(v2);
-            m_adjacentTriangles.push_back(a2);
-        }
-    }
-    */
-
-    void Engine::Mesh::updateGL()
-    {
-        if ( !m_isDirty )
-        {
-            return;
-        }
-
-        if ( m_data[VERTEX_POSITION].empty() || m_indices.empty() )
-        {
-            LOG ( logWARNING ) << "Either vertices or indices are empty arrays.";
-            return;
-        }
-
-        if ( m_vao == 0 )
-        {
-            // Create VAO if it does not exist
-            GL_ASSERT ( glGenVertexArrays ( 1, &m_vao ) );
-        }
-
-        // Bind it
-        GL_ASSERT ( glBindVertexArray ( m_vao ) );
-
-        // Common values for GL data functions.
-#if defined CORE_USE_DOUBLE
-        GLenum type = GL_DOUBLE;
-#else
-        GLenum type = GL_FLOAT;
-#endif
-        GLboolean normalized = GL_FALSE;
-        GLuint size = 3;
-        GLvoid* ptr = nullptr;
-
-
-        for ( uint i = 0; i < m_data.size(); ++i )
-        {
-            // This vbo has not been created yet
-            if ( m_vbos[i].size() == 0 && m_data[i].size() > 0 )
-            {
-                m_vbos[i].setData ( m_data[i], GL_STATIC_DRAW );
-                GL_ASSERT ( glVertexAttribPointer ( i, size, type, normalized,
-                                                    sizeof ( Core::Vector3 ), ptr ) );
-
-                GL_ASSERT ( glEnableVertexAttribArray ( i ) );
-            }
-        }
-
-        // Indices has not been initialized yet
-        if ( m_ibo.size() == 0 )
-        {
-            m_ibo.setData ( m_indices );
-        }
-        GL_ASSERT ( glBindVertexArray ( 0 ) );
-
-        GL_CHECK_ERROR;
-        m_isDirty = false;
-    }
-
-} // namespace Ra
-=======
-
-#include <Engine/Renderer/Mesh/Mesh.hpp>
-
-#include <Core/Mesh/MeshUtils.hpp>
-#include <Core/Mesh/HalfEdge.hpp>
-#include <Engine/Renderer/OpenGL/OpenGL.hpp>
-
-namespace Ra
-{
-
-    // Dirty is initializes as false so that we do not create the vao while
-    // we have no data to send to the gpu.
-    Engine::Mesh::Mesh( const std::string& name )
-        : m_name( name )
-        , m_isDirty( false )
-        , m_vao( 0 )
-        , m_renderMode( GL_TRIANGLES )
-        , m_ibo()
-    {
-    }
-
-    Engine::Mesh::~Mesh()
-    {
-        GL_ASSERT( glDeleteVertexArrays( 1, &m_vao ) );
-    }
-
-    void Engine::Mesh::setRenderMode( const GLenum& mode )
-    {
-        m_renderMode = mode;
-    }
-
-    void Engine::Mesh::render()
-    {
-        if ( m_vao == 0 )
-        {
-            // Not initialized yet
-            return;
-        }
-        // FIXME(Charly): This seems to crash on windows
-        GL_ASSERT( glBindVertexArray( m_vao ) );
-
-
-        //    GL_ASSERT(glDrawElements(GL_TRIANGLES_ADJACENCY, 6 * m_data.m_triangles.size(), GL_UNSIGNED_INT, (void*)0));
-        GL_ASSERT( glDrawElements( m_renderMode, m_indices.size(), GL_UNSIGNED_INT, ( void* ) 0 ) );
-    }
-
-    void Engine::Mesh::loadGeometry( const Vector3Array& positions,
-                                     const std::vector<uint>& indices )
-    {
-        m_data[VERTEX_POSITION] = positions;
-        m_indices = indices;
-
-        m_isDirty = true;
-    }
-
-    void Engine::Mesh::addData( const DataType& type, const Vector3Array& data )
-    {
-        m_data[type] = data;
-
-        m_isDirty = true;
-    }
-
-    // TODO(Charly): Move this somewhere else
-    /*
-    void Engine::Mesh::computeAdjacency()
-    {
-        Core::HalfEdgeData heData(m_data);
-
-        Core::TriangleIdx triangleIdx = 0;
-        for (; triangleIdx < m_data.m_triangles.size(); ++triangleIdx)
-        {
-            Core::HalfEdgeIdx currentHe = heData.getFirstTriangleHalfEdge(triangleIdx);
-
-            // For each side of the triangle.
-            const Core::HalfEdge& he0 = heData[currentHe];
-            const Core::HalfEdge& he1 = heData[he0.m_next];
-            const Core::HalfEdge& he2 = heData[he1.m_next];
-
-            // We get the opposing half edge.
-            const Core::HalfEdge& ph0 = heData[he0.m_pair];
-            const Core::HalfEdge& ph1 = heData[he1.m_pair];
-            const Core::HalfEdge& ph2 = heData[he2.m_pair];
-
-            // The vertices of the triangle.
-            Core::HalfEdgeIdx v0 = he2.m_endVertexIdx;
-            Core::HalfEdgeIdx v1 = he0.m_endVertexIdx;
-            Core::HalfEdgeIdx v2 = he1.m_endVertexIdx;
-
-            // And the vertices opposite each edge.
-            Core::HalfEdgeIdx a0 = ph0.m_leftTriIdx != Core::InvalidIdx ? heData[ph0.m_next].m_endVertexIdx : v0;
-            Core::HalfEdgeIdx a1 = ph1.m_leftTriIdx != Core::InvalidIdx ? heData[ph1.m_next].m_endVertexIdx : v1;
-            Core::HalfEdgeIdx a2 = ph2.m_leftTriIdx != Core::InvalidIdx ? heData[ph2.m_next].m_endVertexIdx : v2;
-
-            m_adjacentTriangles.push_back(v0);
-            m_adjacentTriangles.push_back(a1);
-            m_adjacentTriangles.push_back(v1);
-            m_adjacentTriangles.push_back(a0);
-            m_adjacentTriangles.push_back(v2);
-            m_adjacentTriangles.push_back(a2);
-        }
-    }
-    */
-
-    void Engine::Mesh::updateGL()
-    {
-        if ( !m_isDirty )
-        {
-            return;
-        }
-
-        if ( m_data[VERTEX_POSITION].empty() || m_indices.empty() )
-        {
-            LOG( logWARNING ) << "Either vertices or indices are empty arrays.";
-            return;
-        }
-
-        if ( m_vao == 0 )
-        {
-            // Create VAO if it does not exist
-            GL_ASSERT( glGenVertexArrays( 1, &m_vao ) );
-        }
-
-        // Bind it
-        GL_ASSERT( glBindVertexArray( m_vao ) );
-
-        // Common values for GL data functions.
-#if defined CORE_USE_DOUBLE
-        GLenum type = GL_DOUBLE;
-#else
-        GLenum type = GL_FLOAT;
-#endif
-        GLboolean normalized = GL_FALSE;
-        GLuint size = 3;
-        GLvoid* ptr = nullptr;
-
-
-        for ( uint i = 0; i < m_data.size(); ++i )
-        {
-            // This vbo has not been created yet
-            if ( m_vbos[i].size() == 0 && m_data[i].size() > 0 )
-            {
-                m_vbos[i].setData( m_data[i], GL_STATIC_DRAW );
-                GL_ASSERT( glVertexAttribPointer( i, size, type, normalized,
-                                                  sizeof( Core::Vector3 ), ptr ) );
-
-                GL_ASSERT( glEnableVertexAttribArray( i ) );
-            }
-        }
-
-        // Indices has not been initialized yet
-        if ( m_ibo.size() == 0 )
-        {
-            m_ibo.setData( m_indices );
-        }
-        GL_ASSERT( glBindVertexArray( 0 ) );
-
-        GL_CHECK_ERROR;
-        m_isDirty = false;
-    }
-
-} // namespace Ra
->>>>>>> b9d35467
+#include <Engine/Renderer/Mesh/Mesh.hpp>
+
+#include <Core/Mesh/MeshUtils.hpp>
+#include <Core/Mesh/HalfEdge.hpp>
+#include <Engine/Renderer/OpenGL/OpenGL.hpp>
+
+namespace Ra
+{
+
+    // Dirty is initializes as false so that we do not create the vao while
+    // we have no data to send to the gpu.
+    Engine::Mesh::Mesh ( const std::string& name )
+        : m_name ( name )
+        , m_isDirty ( false )
+        , m_vao ( 0 )
+        , m_renderMode ( GL_TRIANGLES )
+        , m_ibo()
+    {
+    }
+
+    Engine::Mesh::~Mesh()
+    {
+        GL_ASSERT ( glDeleteVertexArrays ( 1, &m_vao ) );
+    }
+
+    void Engine::Mesh::setRenderMode ( const GLenum& mode )
+    {
+        m_renderMode = mode;
+    }
+
+    void Engine::Mesh::render()
+    {
+        if ( m_vao == 0 )
+        {
+            // Not initialized yet
+            return;
+        }
+        // FIXME(Charly): This seems to crash on windows
+        GL_ASSERT ( glBindVertexArray ( m_vao ) );
+
+
+        //    GL_ASSERT(glDrawElements(GL_TRIANGLES_ADJACENCY, 6 * m_data.m_triangles.size(), GL_UNSIGNED_INT, (void*)0));
+        GL_ASSERT ( glDrawElements ( m_renderMode, m_indices.size(), GL_UNSIGNED_INT, ( void* ) 0 ) );
+    }
+
+    void Engine::Mesh::loadGeometry ( const Vector3Array& positions,
+                                      const std::vector<uint>& indices )
+    {
+        m_data[VERTEX_POSITION] = positions;
+        m_indices = indices;
+
+        m_isDirty = true;
+    }
+
+    void Engine::Mesh::addData ( const DataType& type, const Vector3Array& data )
+    {
+        m_data[type] = data;
+
+        m_isDirty = true;
+    }
+
+    // TODO(Charly): Move this somewhere else
+    /*
+    void Engine::Mesh::computeAdjacency()
+    {
+        Core::HalfEdgeData heData(m_data);
+
+        Core::TriangleIdx triangleIdx = 0;
+        for (; triangleIdx < m_data.m_triangles.size(); ++triangleIdx)
+        {
+            Core::HalfEdgeIdx currentHe = heData.getFirstTriangleHalfEdge(triangleIdx);
+
+            // For each side of the triangle.
+            const Core::HalfEdge& he0 = heData[currentHe];
+            const Core::HalfEdge& he1 = heData[he0.m_next];
+            const Core::HalfEdge& he2 = heData[he1.m_next];
+
+            // We get the opposing half edge.
+            const Core::HalfEdge& ph0 = heData[he0.m_pair];
+            const Core::HalfEdge& ph1 = heData[he1.m_pair];
+            const Core::HalfEdge& ph2 = heData[he2.m_pair];
+
+            // The vertices of the triangle.
+            Core::HalfEdgeIdx v0 = he2.m_endVertexIdx;
+            Core::HalfEdgeIdx v1 = he0.m_endVertexIdx;
+            Core::HalfEdgeIdx v2 = he1.m_endVertexIdx;
+
+            // And the vertices opposite each edge.
+            Core::HalfEdgeIdx a0 = ph0.m_leftTriIdx != Core::InvalidIdx ? heData[ph0.m_next].m_endVertexIdx : v0;
+            Core::HalfEdgeIdx a1 = ph1.m_leftTriIdx != Core::InvalidIdx ? heData[ph1.m_next].m_endVertexIdx : v1;
+            Core::HalfEdgeIdx a2 = ph2.m_leftTriIdx != Core::InvalidIdx ? heData[ph2.m_next].m_endVertexIdx : v2;
+
+            m_adjacentTriangles.push_back(v0);
+            m_adjacentTriangles.push_back(a1);
+            m_adjacentTriangles.push_back(v1);
+            m_adjacentTriangles.push_back(a0);
+            m_adjacentTriangles.push_back(v2);
+            m_adjacentTriangles.push_back(a2);
+        }
+    }
+    */
+
+    void Engine::Mesh::updateGL()
+    {
+        if ( !m_isDirty )
+        {
+            return;
+        }
+
+        if ( m_data[VERTEX_POSITION].empty() || m_indices.empty() )
+        {
+            LOG ( logWARNING ) << "Either vertices or indices are empty arrays.";
+            return;
+        }
+
+        if ( m_vao == 0 )
+        {
+            // Create VAO if it does not exist
+            GL_ASSERT ( glGenVertexArrays ( 1, &m_vao ) );
+        }
+
+        // Bind it
+        GL_ASSERT ( glBindVertexArray ( m_vao ) );
+
+        // Common values for GL data functions.
+#if defined CORE_USE_DOUBLE
+        GLenum type = GL_DOUBLE;
+#else
+        GLenum type = GL_FLOAT;
+#endif
+        GLboolean normalized = GL_FALSE;
+        GLuint size = 3;
+        GLvoid* ptr = nullptr;
+
+
+        for ( uint i = 0; i < m_data.size(); ++i )
+        {
+            // This vbo has not been created yet
+            if ( m_vbos[i].size() == 0 && m_data[i].size() > 0 )
+            {
+                m_vbos[i].setData ( m_data[i], GL_STATIC_DRAW );
+                GL_ASSERT ( glVertexAttribPointer ( i, size, type, normalized,
+                                                    sizeof ( Core::Vector3 ), ptr ) );
+
+                GL_ASSERT ( glEnableVertexAttribArray ( i ) );
+            }
+        }
+
+        // Indices has not been initialized yet
+        if ( m_ibo.size() == 0 )
+        {
+            m_ibo.setData ( m_indices );
+        }
+        GL_ASSERT ( glBindVertexArray ( 0 ) );
+
+        GL_CHECK_ERROR;
+        m_isDirty = false;
+    }
+
+} // namespace Ra