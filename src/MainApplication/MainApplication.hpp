--- conflicted
+++ resolved
@@ -1,189 +1,94 @@
-<<<<<<< HEAD
-#include <chrono>
-#include <memory>
-#include <vector>
-#include <QApplication>
-
-#include <Core/Time/Timer.hpp>
-#include <MainApplication/TimerData/FrameTimerData.hpp>
-#include <MainApplication/Viewer/Viewer.hpp>
-
-class QTimer;
-namespace Ra
-{
-    namespace Core
-    {
-        class TaskQueue;
-    }
-}
-
-namespace Ra
-{
-    namespace Engine
-    {
-        class RadiumEngine;
-    }
-}
-
-namespace Ra
-{
-    namespace Gui
-    {
-        class Viewer;
-        class MainWindow;
-    }
-}
-
-namespace Ra
-{
-    /// This class contains the main application logic. It owns the engine and the GUI.
-    class MainApplication : public QApplication
-    {
-        Q_OBJECT
-
-    public:
-        MainApplication ( int argc, char** argv );
-        ~MainApplication();
-
-    signals:
-        /// Fired when the engine has just started, before the frame timer is set.
-        void starting();
-
-        /// Fired when the engine is about to stop.
-        void stopping();
-
-        /// Fired when the scene has changed.
-        void sceneChanged ( const Core::Aabb& );
-
-
-    public slots:
-        /// Advance the engine for one frame. Called by an internal timer.
-        void radiumFrame();
-
-        void loadFile ( QString path );
-
-    private:
-        /// Create signal / slots connections
-        void createConnections();
-
-        /// Temporary methods ?
-        void registerSystems();
-        void setupScene();
-
-    private:
-        /// Application main window and GUI root class.
-        std::unique_ptr<Gui::MainWindow> m_mainWindow;
-
-        /// Instance of the radium engine.
-        std::unique_ptr<Engine::RadiumEngine> m_engine;
-
-        /// Task queue for processing tasks.
-        std::unique_ptr<Core::TaskQueue> m_taskQueue;
-
-        /// Pointer to OpenGL Viewer for render call (belongs to MainWindow).
-        Gui::Viewer* m_viewer;
-
-        /// Timer to wake us up at every frame start.
-        QTimer* m_frameTimer;
-
-        /// Time since the last frame start.
-        Core::Timer::TimePoint m_lastFrameStart;
-
-        int m_frameCounter;
-        //        LoggableFrameTimerData m_timerData;
-    };
-
-}
-=======
-#include <chrono>
-#include <memory>
-#include <vector>
-#include <QApplication>
-
-#include <Core/Time/Timer.hpp>
-#include <MainApplication/TimerData/FrameTimerData.hpp>
-#include <MainApplication/Viewer/Viewer.hpp>
-
-class QTimer;
-namespace Ra
-{
-    namespace Core
-    {
-        class TaskQueue;
-    }
-}
-
-namespace Ra
-{
-    namespace Engine
-    {
-        class RadiumEngine;
-    }
-}
-
-namespace Ra
-{
-    namespace Gui
-    {
-        class Viewer;
-        class MainWindow;
-    }
-}
-
-namespace Ra
-{
-    /// This class contains the main application logic. It owns the engine and the GUI.
-    class MainApplication : public QApplication
-    {
-        Q_OBJECT
-
-    public:
-        MainApplication( int argc, char** argv );
-        ~MainApplication();
-
-    signals:
-        /// Fired when the engine has just started, before the frame timer is set.
-        void starting();
-
-        /// Fired when the engine is about to stop.
-        void stopping();
-
-        /// Fired when the scene has changed.
-        void sceneChanged( const Core::Aabb& );
-
-
-    public slots:
-        /// Advance the engine for one frame. Called by an internal timer.
-        void radiumFrame();
-
-        void loadFile( QString path );
-
-    private:
-        /// Create signal / slots connections
-        void createConnections();
-
-    private:
-        /// Application main window and GUI root class.
-        std::unique_ptr<Gui::MainWindow> m_mainWindow;
-
-        /// Instance of the radium engine.
-        std::unique_ptr<Engine::RadiumEngine> m_engine;
-
-        /// Task queue for processing tasks.
-        std::unique_ptr<Core::TaskQueue> m_taskQueue;
-
-        /// Pointer to OpenGL Viewer for render call (belongs to MainWindow).
-        Gui::Viewer* m_viewer;
-
-        /// Timer to wake us up at every frame start.
-        QTimer* m_frameTimer;
-
-        /// Time since the last frame start.
-        Core::Timer::TimePoint m_lastFrameStart;
-
-        int m_frameCounter;
-        //        LoggableFrameTimerData m_timerData;
-    };
-
-}
->>>>>>> b9d35467
+#include <chrono>
+#include <memory>
+#include <vector>
+#include <QApplication>
+
+#include <Core/Time/Timer.hpp>
+#include <MainApplication/TimerData/FrameTimerData.hpp>
+#include <MainApplication/Viewer/Viewer.hpp>
+
+class QTimer;
+namespace Ra
+{
+    namespace Core
+    {
+        class TaskQueue;
+    }
+}
+
+namespace Ra
+{
+    namespace Engine
+    {
+        class RadiumEngine;
+    }
+}
+
+namespace Ra
+{
+    namespace Gui
+    {
+        class Viewer;
+        class MainWindow;
+    }
+}
+
+namespace Ra
+{
+    /// This class contains the main application logic. It owns the engine and the GUI.
+    class MainApplication : public QApplication
+    {
+        Q_OBJECT
+
+    public:
+        MainApplication ( int argc, char** argv );
+        ~MainApplication();
+
+    signals:
+        /// Fired when the engine has just started, before the frame timer is set.
+        void starting();
+
+        /// Fired when the engine is about to stop.
+        void stopping();
+
+        /// Fired when the scene has changed.
+        void sceneChanged ( const Core::Aabb& );
+
+
+    public slots:
+        /// Advance the engine for one frame. Called by an internal timer.
+        void radiumFrame();
+
+        void loadFile ( QString path );
+
+    private:
+        /// Create signal / slots connections
+        void createConnections();
+
+        /// Temporary methods ?
+        void registerSystems();
+        void setupScene();
+
+    private:
+        /// Application main window and GUI root class.
+        std::unique_ptr<Gui::MainWindow> m_mainWindow;
+
+        /// Instance of the radium engine.
+        std::unique_ptr<Engine::RadiumEngine> m_engine;
+
+        /// Task queue for processing tasks.
+        std::unique_ptr<Core::TaskQueue> m_taskQueue;
+
+        /// Pointer to OpenGL Viewer for render call (belongs to MainWindow).
+        Gui::Viewer* m_viewer;
+
+        /// Timer to wake us up at every frame start.
+        QTimer* m_frameTimer;
+
+        /// Time since the last frame start.
+        Core::Timer::TimePoint m_lastFrameStart;
+
+        int m_frameCounter;
+        //        LoggableFrameTimerData m_timerData;
+    };
+}