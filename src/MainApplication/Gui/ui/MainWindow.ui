--- conflicted
+++ resolved
@@ -40,11 +40,7 @@
      <x>0</x>
      <y>0</y>
      <width>1204</width>
-<<<<<<< HEAD
-     <height>24</height>
-=======
      <height>25</height>
->>>>>>> 6e10c17a
     </rect>
    </property>
    <widget class="QMenu" name="menuFILE">
@@ -109,11 +105,7 @@
              </size>
             </property>
             <property name="currentIndex">
-<<<<<<< HEAD
              <number>0</number>
-=======
-             <number>1</number>
->>>>>>> 6e10c17a
             </property>
             <property name="movable">
              <bool>false</bool>
@@ -766,7 +758,7 @@
   </widget>
   <action name="actionOpenMesh">
    <property name="text">
-    <string>&amp;Open...</string>
+    <string>Open...</string>
    </property>
    <property name="toolTip">
     <string>Open...</string>
@@ -777,15 +769,15 @@
   </action>
   <action name="actionExit">
    <property name="text">
-    <string>&amp;Exit</string>
+    <string>Exit</string>
    </property>
    <property name="shortcut">
-    <string>Ctrl+E</string>
+    <string>Ctrl+Q</string>
    </property>
   </action>
   <action name="actionReload_Shaders">
    <property name="text">
-    <string>&amp;Reload Shaders</string>
+    <string>Reload Shaders</string>
    </property>
    <property name="shortcut">
     <string>Ctrl+R</string>
