#include <MainApplication/Viewer/TrackballCamera.hpp>

#include <iostream>
#include <QMessageBox>
#include <QApplication>

#include <Core/Log/Log.hpp>
#include <Core/Math/Math.hpp>
#include <Core/Event/MouseEvent.hpp>
#include <Core/Event/KeyEvent.hpp>
#include <Engine/Renderer/Camera/Camera.hpp>
#include <Engine/Renderer/Light/Light.hpp>

#include <MainApplication/Utils/Keyboard.hpp>
#include <MainApplication/MainApplication.hpp>
#include <MainApplication/Gui/MainWindow.hpp>

namespace Ra
{
    using Core::Math::Pi;

    Gui::TrackballCamera::TrackballCamera( uint width, uint height )
        : CameraInterface( width, height )
        , m_trackballCenter( 0, 0, 0 )
<<<<<<< HEAD
        , m_quickCameraModifier( 1.0 )
        , m_wheelSpeedModifier(0.02 )
        , m_distFromCenter( 1.0 )
        , m_cameraRadius( 5.0 )
=======
        , m_quickCameraModifier( 1.f )
        , m_wheelSpeedModifier(0.02f )
        , m_distFromCenter( 1.0f )
        , m_cameraRadius( 1.0f )
>>>>>>> dcec1766
        , m_rotateAround( true )
        , m_cameraRotateMode( false )
        , m_cameraPanMode( false )
        , m_cameraZoomMode( false )
        , m_walkingOn( false )
        , m_strafingOn( false )
        , m_climbingOn( false )
<<<<<<< HEAD
        , m_walking( 0.0 )
        , m_strafing( 0.0 )
        , m_climbing( 0.0 )
        , m_isPressedA(false)
        , m_isPressedD(false)
        , m_isPressedW(false)
        , m_isPressedS(false)
        , m_isPressedQ(false)
        , m_isPressedE(false)
        
=======
        , m_walking( 0 )
        , m_strafing( 0 )
        , m_climbing( 0 )
>>>>>>> dcec1766
    {
        resetCamera();
    }

    Gui::TrackballCamera::~TrackballCamera()
    {
    }

    void Gui::TrackballCamera::resetCamera()
    {
        m_camera->setFrame( Core::Transform::Identity() );
        m_camera->setPosition( Core::Vector3( 0, 0, 1 ) );
        m_trackballCenter = Core::Vector3::Zero();
        updatePhiTheta();

        emit cameraPositionChanged( m_camera->getPosition() );
        emit cameraTargetChanged( m_trackballCenter );
    }

    bool Gui::TrackballCamera::handleMousePressEvent( QMouseEvent* event )
    {
        // Whole manipulation is done with middle button and modifiers
        if ( event->button() != Qt::MiddleButton )
        {
            return false;
        }

        bool handled = false;
        m_lastMouseX = event->pos().x();
        m_lastMouseY = event->pos().y();

        if ( event->modifiers().testFlag( Qt::NoModifier ) )
        {
            m_cameraRotateMode = true;
            handled = true;
        }

        if ( event->modifiers().testFlag( Qt::ShiftModifier ) )
        {
            m_cameraPanMode = true;
            handled = true;
        }

        if ( event->modifiers().testFlag( Qt::ControlModifier ) )
        {
            m_cameraZoomMode = true;
            handled = true;
        }

        return handled;
    }

    bool Gui::TrackballCamera::handleMouseMoveEvent( QMouseEvent* event )
    {
        Scalar dx = ( event->pos().x() - m_lastMouseX ) / m_camera->getWidth();
        Scalar dy = ( event->pos().y() - m_lastMouseY ) / m_camera->getHeight();

        if ( event->modifiers().testFlag( Qt::AltModifier ) )
        {
            m_quickCameraModifier = 10.0;
        }
        else
        {
            m_quickCameraModifier = 2.0;
        }

        if ( m_cameraRotateMode )
        {
            handleCameraRotate( dx, dy );
        }

        if ( m_cameraPanMode )
        {
            handleCameraPan( dx, dy );
        }

        if ( m_cameraZoomMode )
        {
            handleCameraZoom( dx, dy );
        }

        m_lastMouseX = event->pos().x();
        m_lastMouseY = event->pos().y();

        if ( m_hasLightAttached )
        {
            m_light->setPosition( m_camera->getPosition() );
            m_light->setDirection( m_camera->getDirection() );
        }

        emit cameraPositionChanged( m_camera->getPosition() );
        emit cameraTargetChanged( m_trackballCenter );

        return true;
    }

    bool Gui::TrackballCamera::handleMouseReleaseEvent( QMouseEvent* event )
    {
        m_cameraRotateMode = false;
        m_cameraPanMode = false;
        m_cameraZoomMode = false;
        m_quickCameraModifier = 1.0;

        return true;
    }

    bool Gui::TrackballCamera::handleWheelEvent(QWheelEvent* event)
    {
        handleCameraZoom( (event->angleDelta().y()) * m_wheelSpeedModifier );

        if ( m_hasLightAttached )
        {
            m_light->setPosition( m_camera->getPosition() );
            m_light->setDirection( m_camera->getDirection() );
        }

        emit cameraPositionChanged( m_camera->getPosition() );

        return true;
    }

    bool Gui::TrackballCamera::handleKeyPressEvent( QKeyEvent* e )
    {
        if ( e->key() == Qt::Key_F )
        {
            m_rotateAround = !m_rotateAround;
            return true;
        }
        
        switch(e->key())
        {
        case Qt::Key_A:
            m_isPressedA = true; 
            break;
        case Qt::Key_D:
            m_isPressedD = true;
            break;
        case Qt::Key_E:
            m_isPressedE = true; 
            break;
        case Qt::Key_Q:
            m_isPressedQ = true;
            break;
        case Qt::Key_W:
            m_isPressedW = true; 
            break;
        case Qt::Key_S:
            m_isPressedS = true;
            break;
        }

        return false;
    }

    bool Gui::TrackballCamera::handleKeyReleaseEvent( QKeyEvent* e )
    {
        
        switch(e->key())
        {
        case Qt::Key_A:
            m_isPressedA = false; 
            break;
        case Qt::Key_D:
            m_isPressedD = false;
            break;
        case Qt::Key_E:
            m_isPressedE = false; 
            break;
        case Qt::Key_Q:
            m_isPressedQ = false;
            break;
        case Qt::Key_W:
            m_isPressedW = false; 
            break;
        case Qt::Key_S:
            m_isPressedS = false;
            break;
        }
        
        return false;
    }

    void Gui::TrackballCamera::update( Scalar dt )
    {
        if ( !static_cast<MainApplication*>(qApp)->m_mainWindow->isActiveWindow() )
        {
            return;
        }

        Core::Transform T( Core::Transform::Identity() );
        Core::Vector3 t;
        
        Scalar f = m_isPressedW ? 1.0 : m_isPressedS ? -1.0 : 0.0;
        Scalar r = m_isPressedD ? 1.0 : m_isPressedA ? -1.0 : 0.0;
        Scalar u = m_isPressedE ? 1.0 : m_isPressedQ ? -1.0 : 0.0;

        
        Core::Vector3 F = m_camera->getDirection() * dt * f * m_cameraRadius;
        Core::Vector3 R = m_camera->getRightVector() * dt * r * m_cameraRadius;
        Core::Vector3 U = m_camera->getUpVector() * dt * u * m_cameraRadius;

        t = F + R + U;
        T.translate( t );
        m_camera->applyTransform( T );

        if ( f != 0.0 || r != 0.0 || u != 0.0 )
        {
            m_trackballCenter = m_camera->getPosition() + m_camera->getDirection().normalized();

            emit cameraPositionChanged( m_camera->getPosition() );
            emit cameraTargetChanged( m_trackballCenter );
        }
    }

    void Gui::TrackballCamera::setCameraPosition( const Core::Vector3& position )
    {

        if ( position == m_trackballCenter )
        {
            QMessageBox::warning( nullptr,
                                  "Error", "Position cannot be set to target point" );
            return;
        }
        m_camera->setPosition( position );
        m_camera->setDirection( m_trackballCenter - position );

        updatePhiTheta();

        emit cameraPositionChanged( m_camera->getPosition() );
        emit cameraTargetChanged( m_trackballCenter );
    }

    void Gui::TrackballCamera::setCameraTarget( const Core::Vector3& target )
    {
        if ( m_camera->getPosition() == m_trackballCenter )
        {
            QMessageBox::warning( nullptr,
                                  "Error", "Target cannot be set to current camera position" );
            return;
        }

        m_trackballCenter = target;
        m_camera->setDirection( target - m_camera->getPosition() );
        updatePhiTheta();

        emit cameraPositionChanged( m_camera->getPosition() );
        emit cameraTargetChanged( m_trackballCenter );
    }

    void Gui::TrackballCamera::fitScene( const Core::Aabb& aabb )
    {
        resetCamera();

        Scalar f = m_camera->getFOV();
        Scalar a = m_camera->getAspect();

        const Scalar r = ( aabb.max() - aabb.min() ).norm() / 2.0;
        const Scalar x = r / std::sin( f / 2.0 );
        const Scalar y = r / std::sin( f * a / 2.0 );
        Scalar d = std::max( std::max( x, y ), Scalar( 0.001 ) );

        m_camera->setPosition( Core::Vector3( aabb.center().x(), aabb.center().y(), d ) );
        m_camera->setDirection( Core::Vector3( 0, 0, -1 ) );
        m_trackballCenter = aabb.center();

        updatePhiTheta();

        m_distFromCenter = d;
        m_cameraRadius = d;

        Scalar zfar = std::max( Scalar( d + ( aabb.max().z() - aabb.min().z() ) * 2.0 ), m_camera->getZFar() );
        m_camera->setZFar( zfar );

        if ( m_hasLightAttached )
        {
            m_light->setPosition( m_camera->getPosition() );
            m_light->setDirection( m_camera->getDirection() );
        }

        emit cameraPositionChanged( m_camera->getPosition() );
        emit cameraTargetChanged( m_trackballCenter );
    }
    
    void Gui::TrackballCamera::handleCameraRotate( Scalar dx, Scalar dy )
    {
        Scalar x = dx * m_cameraSensitivity * m_quickCameraModifier;
        Scalar y = -dy * m_cameraSensitivity * m_quickCameraModifier;

        Scalar phi = m_phi + x; // Keep phi between -pi and pi
        Scalar theta = std::min( std::max( m_theta + y, Scalar( 0.0 ) ), Pi );

        Scalar dphi = phi - m_phi;
        Scalar dtheta = theta - m_theta;

        const Core::Vector3 C = m_trackballCenter;
        const Core::Vector3 P0 = m_camera->getPosition();
        const Scalar r = ( C - P0 ).norm();
        // Compute new camera position, on the sphere of radius r centered on C
        Scalar px = C.x() + r * std::cos( phi ) * std::sin( theta );
        Scalar py = C.y() + r * std::cos( theta );
        Scalar pz = C.z() + r * std::sin( phi ) * std::sin( theta );

        // Compute the translation from old pos to new pos
        Core::Vector3 P( px, py, pz );
        Core::Vector3 t( P - P0 );

        // Translate the camera given this translation
        Core::Transform T( Core::Transform::Identity() );
        T.translation() = t;

        // Rotate the camera so that it points to the center
        Core::Transform R1( Core::Transform::Identity() );
        Core::Transform R2( Core::Transform::Identity() );

        Core::Vector3 U = Core::Vector3( 0, 1, 0 );
        Core::Vector3 R = -m_camera->getRightVector().normalized();

        R1 = Core::AngleAxis( -dphi, U );
        R2 = Core::AngleAxis( -dtheta, R );

        m_camera->applyTransform( T * R1 * R2 );

        m_phi = phi;
        m_theta = theta;
    }

    void Gui::TrackballCamera::handleCameraPan( Scalar dx, Scalar dy )
    {
        Scalar x = dx * m_cameraSensitivity * m_quickCameraModifier * m_distFromCenter * 0.1;
        Scalar y = dy * m_cameraSensitivity * m_quickCameraModifier * m_distFromCenter * 0.1;
        // Move camera and trackball center, keep the distance to the center
        Core::Vector3 R = -m_camera->getRightVector();
        Core::Vector3 U = m_camera->getUpVector();

        Core::Transform T( Core::Transform::Identity() );
        Core::Vector3 t = x * R + y * U;
        T.translate( t );

        m_camera->applyTransform( T );
        m_trackballCenter += t;
    }

    void Gui::TrackballCamera::handleCameraZoom( Scalar dx, Scalar dy )
    {
        handleCameraZoom( std::sqrt( dx * dx + dy * dy ) );
    }

    void Gui::TrackballCamera::handleCameraZoom( Scalar z )
    {
        Scalar r = m_distFromCenter;
        Scalar y = r * 0.1 * z * m_cameraSensitivity * m_quickCameraModifier;
        Core::Vector3 F = m_camera->getDirection();

        Core::Transform T( Core::Transform::Identity() );
        Core::Vector3 t = y * F;
        T.translate( t );

        m_camera->applyTransform( T );

        m_distFromCenter = ( m_trackballCenter - m_camera->getPosition() ).norm();
    }

    void Gui::TrackballCamera::updatePhiTheta()
    {
        const Core::Vector3& P = m_camera->getPosition();
        const Core::Vector3& C = m_trackballCenter;
        const Core::Vector3& R = P - C;
        const Scalar r = R.norm();

        m_theta = std::acos( R.y() / r );
        m_phi   = ( R.z() == 0.f && R.x() == 0.f ) ? 0.f : std::atan2( R.z() , R.x() );
        CORE_ASSERT( std::isfinite( m_theta ) && std::isfinite( m_phi ), "Error in trackball camera" );
    }
} // namespace Ra

<|MERGE_RESOLUTION|>--- conflicted
+++ resolved
@@ -1,433 +1,419 @@
-#include <MainApplication/Viewer/TrackballCamera.hpp>
-
-#include <iostream>
-#include <QMessageBox>
-#include <QApplication>
-
-#include <Core/Log/Log.hpp>
-#include <Core/Math/Math.hpp>
-#include <Core/Event/MouseEvent.hpp>
-#include <Core/Event/KeyEvent.hpp>
-#include <Engine/Renderer/Camera/Camera.hpp>
-#include <Engine/Renderer/Light/Light.hpp>
-
-#include <MainApplication/Utils/Keyboard.hpp>
-#include <MainApplication/MainApplication.hpp>
-#include <MainApplication/Gui/MainWindow.hpp>
-
-namespace Ra
-{
-    using Core::Math::Pi;
-
-    Gui::TrackballCamera::TrackballCamera( uint width, uint height )
-        : CameraInterface( width, height )
-        , m_trackballCenter( 0, 0, 0 )
-<<<<<<< HEAD
-        , m_quickCameraModifier( 1.0 )
-        , m_wheelSpeedModifier(0.02 )
-        , m_distFromCenter( 1.0 )
-        , m_cameraRadius( 5.0 )
-=======
-        , m_quickCameraModifier( 1.f )
-        , m_wheelSpeedModifier(0.02f )
-        , m_distFromCenter( 1.0f )
-        , m_cameraRadius( 1.0f )
->>>>>>> dcec1766
-        , m_rotateAround( true )
-        , m_cameraRotateMode( false )
-        , m_cameraPanMode( false )
-        , m_cameraZoomMode( false )
-        , m_walkingOn( false )
-        , m_strafingOn( false )
-        , m_climbingOn( false )
-<<<<<<< HEAD
-        , m_walking( 0.0 )
-        , m_strafing( 0.0 )
-        , m_climbing( 0.0 )
-        , m_isPressedA(false)
-        , m_isPressedD(false)
-        , m_isPressedW(false)
-        , m_isPressedS(false)
-        , m_isPressedQ(false)
-        , m_isPressedE(false)
-        
-=======
-        , m_walking( 0 )
-        , m_strafing( 0 )
-        , m_climbing( 0 )
->>>>>>> dcec1766
-    {
-        resetCamera();
-    }
-
-    Gui::TrackballCamera::~TrackballCamera()
-    {
-    }
-
-    void Gui::TrackballCamera::resetCamera()
-    {
-        m_camera->setFrame( Core::Transform::Identity() );
-        m_camera->setPosition( Core::Vector3( 0, 0, 1 ) );
-        m_trackballCenter = Core::Vector3::Zero();
-        updatePhiTheta();
-
-        emit cameraPositionChanged( m_camera->getPosition() );
-        emit cameraTargetChanged( m_trackballCenter );
-    }
-
-    bool Gui::TrackballCamera::handleMousePressEvent( QMouseEvent* event )
-    {
-        // Whole manipulation is done with middle button and modifiers
-        if ( event->button() != Qt::MiddleButton )
-        {
-            return false;
-        }
-
-        bool handled = false;
-        m_lastMouseX = event->pos().x();
-        m_lastMouseY = event->pos().y();
-
-        if ( event->modifiers().testFlag( Qt::NoModifier ) )
-        {
-            m_cameraRotateMode = true;
-            handled = true;
-        }
-
-        if ( event->modifiers().testFlag( Qt::ShiftModifier ) )
-        {
-            m_cameraPanMode = true;
-            handled = true;
-        }
-
-        if ( event->modifiers().testFlag( Qt::ControlModifier ) )
-        {
-            m_cameraZoomMode = true;
-            handled = true;
-        }
-
-        return handled;
-    }
-
-    bool Gui::TrackballCamera::handleMouseMoveEvent( QMouseEvent* event )
-    {
-        Scalar dx = ( event->pos().x() - m_lastMouseX ) / m_camera->getWidth();
-        Scalar dy = ( event->pos().y() - m_lastMouseY ) / m_camera->getHeight();
-
-        if ( event->modifiers().testFlag( Qt::AltModifier ) )
-        {
-            m_quickCameraModifier = 10.0;
-        }
-        else
-        {
-            m_quickCameraModifier = 2.0;
-        }
-
-        if ( m_cameraRotateMode )
-        {
-            handleCameraRotate( dx, dy );
-        }
-
-        if ( m_cameraPanMode )
-        {
-            handleCameraPan( dx, dy );
-        }
-
-        if ( m_cameraZoomMode )
-        {
-            handleCameraZoom( dx, dy );
-        }
-
-        m_lastMouseX = event->pos().x();
-        m_lastMouseY = event->pos().y();
-
-        if ( m_hasLightAttached )
-        {
-            m_light->setPosition( m_camera->getPosition() );
-            m_light->setDirection( m_camera->getDirection() );
-        }
-
-        emit cameraPositionChanged( m_camera->getPosition() );
-        emit cameraTargetChanged( m_trackballCenter );
-
-        return true;
-    }
-
-    bool Gui::TrackballCamera::handleMouseReleaseEvent( QMouseEvent* event )
-    {
-        m_cameraRotateMode = false;
-        m_cameraPanMode = false;
-        m_cameraZoomMode = false;
-        m_quickCameraModifier = 1.0;
-
-        return true;
-    }
-
-    bool Gui::TrackballCamera::handleWheelEvent(QWheelEvent* event)
-    {
-        handleCameraZoom( (event->angleDelta().y()) * m_wheelSpeedModifier );
-
-        if ( m_hasLightAttached )
-        {
-            m_light->setPosition( m_camera->getPosition() );
-            m_light->setDirection( m_camera->getDirection() );
-        }
-
-        emit cameraPositionChanged( m_camera->getPosition() );
-
-        return true;
-    }
-
-    bool Gui::TrackballCamera::handleKeyPressEvent( QKeyEvent* e )
-    {
-        if ( e->key() == Qt::Key_F )
-        {
-            m_rotateAround = !m_rotateAround;
-            return true;
-        }
-        
-        switch(e->key())
-        {
-        case Qt::Key_A:
-            m_isPressedA = true; 
-            break;
-        case Qt::Key_D:
-            m_isPressedD = true;
-            break;
-        case Qt::Key_E:
-            m_isPressedE = true; 
-            break;
-        case Qt::Key_Q:
-            m_isPressedQ = true;
-            break;
-        case Qt::Key_W:
-            m_isPressedW = true; 
-            break;
-        case Qt::Key_S:
-            m_isPressedS = true;
-            break;
-        }
-
-        return false;
-    }
-
-    bool Gui::TrackballCamera::handleKeyReleaseEvent( QKeyEvent* e )
-    {
-        
-        switch(e->key())
-        {
-        case Qt::Key_A:
-            m_isPressedA = false; 
-            break;
-        case Qt::Key_D:
-            m_isPressedD = false;
-            break;
-        case Qt::Key_E:
-            m_isPressedE = false; 
-            break;
-        case Qt::Key_Q:
-            m_isPressedQ = false;
-            break;
-        case Qt::Key_W:
-            m_isPressedW = false; 
-            break;
-        case Qt::Key_S:
-            m_isPressedS = false;
-            break;
-        }
-        
-        return false;
-    }
-
-    void Gui::TrackballCamera::update( Scalar dt )
-    {
-        if ( !static_cast<MainApplication*>(qApp)->m_mainWindow->isActiveWindow() )
-        {
-            return;
-        }
-
-        Core::Transform T( Core::Transform::Identity() );
-        Core::Vector3 t;
-        
-        Scalar f = m_isPressedW ? 1.0 : m_isPressedS ? -1.0 : 0.0;
-        Scalar r = m_isPressedD ? 1.0 : m_isPressedA ? -1.0 : 0.0;
-        Scalar u = m_isPressedE ? 1.0 : m_isPressedQ ? -1.0 : 0.0;
-
-        
-        Core::Vector3 F = m_camera->getDirection() * dt * f * m_cameraRadius;
-        Core::Vector3 R = m_camera->getRightVector() * dt * r * m_cameraRadius;
-        Core::Vector3 U = m_camera->getUpVector() * dt * u * m_cameraRadius;
-
-        t = F + R + U;
-        T.translate( t );
-        m_camera->applyTransform( T );
-
-        if ( f != 0.0 || r != 0.0 || u != 0.0 )
-        {
-            m_trackballCenter = m_camera->getPosition() + m_camera->getDirection().normalized();
-
-            emit cameraPositionChanged( m_camera->getPosition() );
-            emit cameraTargetChanged( m_trackballCenter );
-        }
-    }
-
-    void Gui::TrackballCamera::setCameraPosition( const Core::Vector3& position )
-    {
-
-        if ( position == m_trackballCenter )
-        {
-            QMessageBox::warning( nullptr,
-                                  "Error", "Position cannot be set to target point" );
-            return;
-        }
-        m_camera->setPosition( position );
-        m_camera->setDirection( m_trackballCenter - position );
-
-        updatePhiTheta();
-
-        emit cameraPositionChanged( m_camera->getPosition() );
-        emit cameraTargetChanged( m_trackballCenter );
-    }
-
-    void Gui::TrackballCamera::setCameraTarget( const Core::Vector3& target )
-    {
-        if ( m_camera->getPosition() == m_trackballCenter )
-        {
-            QMessageBox::warning( nullptr,
-                                  "Error", "Target cannot be set to current camera position" );
-            return;
-        }
-
-        m_trackballCenter = target;
-        m_camera->setDirection( target - m_camera->getPosition() );
-        updatePhiTheta();
-
-        emit cameraPositionChanged( m_camera->getPosition() );
-        emit cameraTargetChanged( m_trackballCenter );
-    }
-
-    void Gui::TrackballCamera::fitScene( const Core::Aabb& aabb )
-    {
-        resetCamera();
-
-        Scalar f = m_camera->getFOV();
-        Scalar a = m_camera->getAspect();
-
-        const Scalar r = ( aabb.max() - aabb.min() ).norm() / 2.0;
-        const Scalar x = r / std::sin( f / 2.0 );
-        const Scalar y = r / std::sin( f * a / 2.0 );
-        Scalar d = std::max( std::max( x, y ), Scalar( 0.001 ) );
-
-        m_camera->setPosition( Core::Vector3( aabb.center().x(), aabb.center().y(), d ) );
-        m_camera->setDirection( Core::Vector3( 0, 0, -1 ) );
-        m_trackballCenter = aabb.center();
-
-        updatePhiTheta();
-
-        m_distFromCenter = d;
-        m_cameraRadius = d;
-
-        Scalar zfar = std::max( Scalar( d + ( aabb.max().z() - aabb.min().z() ) * 2.0 ), m_camera->getZFar() );
-        m_camera->setZFar( zfar );
-
-        if ( m_hasLightAttached )
-        {
-            m_light->setPosition( m_camera->getPosition() );
-            m_light->setDirection( m_camera->getDirection() );
-        }
-
-        emit cameraPositionChanged( m_camera->getPosition() );
-        emit cameraTargetChanged( m_trackballCenter );
-    }
-    
-    void Gui::TrackballCamera::handleCameraRotate( Scalar dx, Scalar dy )
-    {
-        Scalar x = dx * m_cameraSensitivity * m_quickCameraModifier;
-        Scalar y = -dy * m_cameraSensitivity * m_quickCameraModifier;
-
-        Scalar phi = m_phi + x; // Keep phi between -pi and pi
-        Scalar theta = std::min( std::max( m_theta + y, Scalar( 0.0 ) ), Pi );
-
-        Scalar dphi = phi - m_phi;
-        Scalar dtheta = theta - m_theta;
-
-        const Core::Vector3 C = m_trackballCenter;
-        const Core::Vector3 P0 = m_camera->getPosition();
-        const Scalar r = ( C - P0 ).norm();
-        // Compute new camera position, on the sphere of radius r centered on C
-        Scalar px = C.x() + r * std::cos( phi ) * std::sin( theta );
-        Scalar py = C.y() + r * std::cos( theta );
-        Scalar pz = C.z() + r * std::sin( phi ) * std::sin( theta );
-
-        // Compute the translation from old pos to new pos
-        Core::Vector3 P( px, py, pz );
-        Core::Vector3 t( P - P0 );
-
-        // Translate the camera given this translation
-        Core::Transform T( Core::Transform::Identity() );
-        T.translation() = t;
-
-        // Rotate the camera so that it points to the center
-        Core::Transform R1( Core::Transform::Identity() );
-        Core::Transform R2( Core::Transform::Identity() );
-
-        Core::Vector3 U = Core::Vector3( 0, 1, 0 );
-        Core::Vector3 R = -m_camera->getRightVector().normalized();
-
-        R1 = Core::AngleAxis( -dphi, U );
-        R2 = Core::AngleAxis( -dtheta, R );
-
-        m_camera->applyTransform( T * R1 * R2 );
-
-        m_phi = phi;
-        m_theta = theta;
-    }
-
-    void Gui::TrackballCamera::handleCameraPan( Scalar dx, Scalar dy )
-    {
-        Scalar x = dx * m_cameraSensitivity * m_quickCameraModifier * m_distFromCenter * 0.1;
-        Scalar y = dy * m_cameraSensitivity * m_quickCameraModifier * m_distFromCenter * 0.1;
-        // Move camera and trackball center, keep the distance to the center
-        Core::Vector3 R = -m_camera->getRightVector();
-        Core::Vector3 U = m_camera->getUpVector();
-
-        Core::Transform T( Core::Transform::Identity() );
-        Core::Vector3 t = x * R + y * U;
-        T.translate( t );
-
-        m_camera->applyTransform( T );
-        m_trackballCenter += t;
-    }
-
-    void Gui::TrackballCamera::handleCameraZoom( Scalar dx, Scalar dy )
-    {
-        handleCameraZoom( std::sqrt( dx * dx + dy * dy ) );
-    }
-
-    void Gui::TrackballCamera::handleCameraZoom( Scalar z )
-    {
-        Scalar r = m_distFromCenter;
-        Scalar y = r * 0.1 * z * m_cameraSensitivity * m_quickCameraModifier;
-        Core::Vector3 F = m_camera->getDirection();
-
-        Core::Transform T( Core::Transform::Identity() );
-        Core::Vector3 t = y * F;
-        T.translate( t );
-
-        m_camera->applyTransform( T );
-
-        m_distFromCenter = ( m_trackballCenter - m_camera->getPosition() ).norm();
-    }
-
-    void Gui::TrackballCamera::updatePhiTheta()
-    {
-        const Core::Vector3& P = m_camera->getPosition();
-        const Core::Vector3& C = m_trackballCenter;
-        const Core::Vector3& R = P - C;
-        const Scalar r = R.norm();
-
-        m_theta = std::acos( R.y() / r );
-        m_phi   = ( R.z() == 0.f && R.x() == 0.f ) ? 0.f : std::atan2( R.z() , R.x() );
-        CORE_ASSERT( std::isfinite( m_theta ) && std::isfinite( m_phi ), "Error in trackball camera" );
-    }
-} // namespace Ra
-
+#include <MainApplication/Viewer/TrackballCamera.hpp>
+
+#include <iostream>
+#include <QMessageBox>
+#include <QApplication>
+
+#include <Core/Log/Log.hpp>
+#include <Core/Math/Math.hpp>
+#include <Core/Event/MouseEvent.hpp>
+#include <Core/Event/KeyEvent.hpp>
+#include <Engine/Renderer/Camera/Camera.hpp>
+#include <Engine/Renderer/Light/Light.hpp>
+
+#include <MainApplication/Utils/Keyboard.hpp>
+#include <MainApplication/MainApplication.hpp>
+#include <MainApplication/Gui/MainWindow.hpp>
+
+namespace Ra
+{
+    using Core::Math::Pi;
+
+    Gui::TrackballCamera::TrackballCamera( uint width, uint height )
+        : CameraInterface( width, height )
+        , m_trackballCenter( 0, 0, 0 )
+        , m_quickCameraModifier( 1.f )
+        , m_wheelSpeedModifier(0.02f )
+        , m_distFromCenter( 1.0f )
+        , m_cameraRadius( 1.0f )
+        , m_rotateAround( true )
+        , m_cameraRotateMode( false )
+        , m_cameraPanMode( false )
+        , m_cameraZoomMode( false )
+        , m_walkingOn( false )
+        , m_strafingOn( false )
+        , m_climbingOn( false )
+        , m_walking( 0.0 )
+        , m_strafing( 0.0 )
+        , m_climbing( 0.0 )
+        , m_isPressedA(false)
+        , m_isPressedD(false)
+        , m_isPressedW(false)
+        , m_isPressedS(false)
+        , m_isPressedQ(false)
+        , m_isPressedE(false)
+    {
+        resetCamera();
+    }
+
+    Gui::TrackballCamera::~TrackballCamera()
+    {
+    }
+
+    void Gui::TrackballCamera::resetCamera()
+    {
+        m_camera->setFrame( Core::Transform::Identity() );
+        m_camera->setPosition( Core::Vector3( 0, 0, 1 ) );
+        m_trackballCenter = Core::Vector3::Zero();
+        updatePhiTheta();
+
+        emit cameraPositionChanged( m_camera->getPosition() );
+        emit cameraTargetChanged( m_trackballCenter );
+    }
+
+    bool Gui::TrackballCamera::handleMousePressEvent( QMouseEvent* event )
+    {
+        // Whole manipulation is done with middle button and modifiers
+        if ( event->button() != Qt::MiddleButton )
+        {
+            return false;
+        }
+
+        bool handled = false;
+        m_lastMouseX = event->pos().x();
+        m_lastMouseY = event->pos().y();
+
+        if ( event->modifiers().testFlag( Qt::NoModifier ) )
+        {
+            m_cameraRotateMode = true;
+            handled = true;
+        }
+
+        if ( event->modifiers().testFlag( Qt::ShiftModifier ) )
+        {
+            m_cameraPanMode = true;
+            handled = true;
+        }
+
+        if ( event->modifiers().testFlag( Qt::ControlModifier ) )
+        {
+            m_cameraZoomMode = true;
+            handled = true;
+        }
+
+        return handled;
+    }
+
+    bool Gui::TrackballCamera::handleMouseMoveEvent( QMouseEvent* event )
+    {
+        Scalar dx = ( event->pos().x() - m_lastMouseX ) / m_camera->getWidth();
+        Scalar dy = ( event->pos().y() - m_lastMouseY ) / m_camera->getHeight();
+
+        if ( event->modifiers().testFlag( Qt::AltModifier ) )
+        {
+            m_quickCameraModifier = 10.0;
+        }
+        else
+        {
+            m_quickCameraModifier = 2.0;
+        }
+
+        if ( m_cameraRotateMode )
+        {
+            handleCameraRotate( dx, dy );
+        }
+
+        if ( m_cameraPanMode )
+        {
+            handleCameraPan( dx, dy );
+        }
+
+        if ( m_cameraZoomMode )
+        {
+            handleCameraZoom( dx, dy );
+        }
+
+        m_lastMouseX = event->pos().x();
+        m_lastMouseY = event->pos().y();
+
+        if ( m_hasLightAttached )
+        {
+            m_light->setPosition( m_camera->getPosition() );
+            m_light->setDirection( m_camera->getDirection() );
+        }
+
+        emit cameraPositionChanged( m_camera->getPosition() );
+        emit cameraTargetChanged( m_trackballCenter );
+
+        return true;
+    }
+
+    bool Gui::TrackballCamera::handleMouseReleaseEvent( QMouseEvent* event )
+    {
+        m_cameraRotateMode = false;
+        m_cameraPanMode = false;
+        m_cameraZoomMode = false;
+        m_quickCameraModifier = 1.0;
+
+        return true;
+    }
+
+    bool Gui::TrackballCamera::handleWheelEvent(QWheelEvent* event)
+    {
+        handleCameraZoom( (event->angleDelta().y()) * m_wheelSpeedModifier );
+
+        if ( m_hasLightAttached )
+        {
+            m_light->setPosition( m_camera->getPosition() );
+            m_light->setDirection( m_camera->getDirection() );
+        }
+
+        emit cameraPositionChanged( m_camera->getPosition() );
+
+        return true;
+    }
+
+    bool Gui::TrackballCamera::handleKeyPressEvent( QKeyEvent* e )
+    {
+        if ( e->key() == Qt::Key_F )
+        {
+            m_rotateAround = !m_rotateAround;
+            return true;
+        }
+        
+        switch(e->key())
+        {
+        case Qt::Key_A:
+            m_isPressedA = true; 
+            break;
+        case Qt::Key_D:
+            m_isPressedD = true;
+            break;
+        case Qt::Key_E:
+            m_isPressedE = true; 
+            break;
+        case Qt::Key_Q:
+            m_isPressedQ = true;
+            break;
+        case Qt::Key_W:
+            m_isPressedW = true; 
+            break;
+        case Qt::Key_S:
+            m_isPressedS = true;
+            break;
+        }
+
+        return false;
+    }
+
+    bool Gui::TrackballCamera::handleKeyReleaseEvent( QKeyEvent* e )
+    {
+        
+        switch(e->key())
+        {
+        case Qt::Key_A:
+            m_isPressedA = false; 
+            break;
+        case Qt::Key_D:
+            m_isPressedD = false;
+            break;
+        case Qt::Key_E:
+            m_isPressedE = false; 
+            break;
+        case Qt::Key_Q:
+            m_isPressedQ = false;
+            break;
+        case Qt::Key_W:
+            m_isPressedW = false; 
+            break;
+        case Qt::Key_S:
+            m_isPressedS = false;
+            break;
+        }
+        
+        return false;
+    }
+
+    void Gui::TrackballCamera::update( Scalar dt )
+    {
+        if ( !static_cast<MainApplication*>(qApp)->m_mainWindow->isActiveWindow() )
+        {
+            return;
+        }
+
+        Core::Transform T( Core::Transform::Identity() );
+        Core::Vector3 t;
+        
+        Scalar f = m_isPressedW ? 1.0 : m_isPressedS ? -1.0 : 0.0;
+        Scalar r = m_isPressedD ? 1.0 : m_isPressedA ? -1.0 : 0.0;
+        Scalar u = m_isPressedE ? 1.0 : m_isPressedQ ? -1.0 : 0.0;
+
+        
+        Core::Vector3 F = m_camera->getDirection() * dt * f * m_cameraRadius;
+        Core::Vector3 R = m_camera->getRightVector() * dt * r * m_cameraRadius;
+        Core::Vector3 U = m_camera->getUpVector() * dt * u * m_cameraRadius;
+
+        t = F + R + U;
+        T.translate( t );
+        m_camera->applyTransform( T );
+
+        if ( f != 0.0 || r != 0.0 || u != 0.0 )
+        {
+            m_trackballCenter = m_camera->getPosition() + m_camera->getDirection().normalized();
+
+            emit cameraPositionChanged( m_camera->getPosition() );
+            emit cameraTargetChanged( m_trackballCenter );
+        }
+    }
+
+    void Gui::TrackballCamera::setCameraPosition( const Core::Vector3& position )
+    {
+
+        if ( position == m_trackballCenter )
+        {
+            QMessageBox::warning( nullptr,
+                                  "Error", "Position cannot be set to target point" );
+            return;
+        }
+        m_camera->setPosition( position );
+        m_camera->setDirection( m_trackballCenter - position );
+
+        updatePhiTheta();
+
+        emit cameraPositionChanged( m_camera->getPosition() );
+        emit cameraTargetChanged( m_trackballCenter );
+    }
+
+    void Gui::TrackballCamera::setCameraTarget( const Core::Vector3& target )
+    {
+        if ( m_camera->getPosition() == m_trackballCenter )
+        {
+            QMessageBox::warning( nullptr,
+                                  "Error", "Target cannot be set to current camera position" );
+            return;
+        }
+
+        m_trackballCenter = target;
+        m_camera->setDirection( target - m_camera->getPosition() );
+        updatePhiTheta();
+
+        emit cameraPositionChanged( m_camera->getPosition() );
+        emit cameraTargetChanged( m_trackballCenter );
+    }
+
+    void Gui::TrackballCamera::fitScene( const Core::Aabb& aabb )
+    {
+        resetCamera();
+
+        Scalar f = m_camera->getFOV();
+        Scalar a = m_camera->getAspect();
+
+        const Scalar r = ( aabb.max() - aabb.min() ).norm() / 2.0;
+        const Scalar x = r / std::sin( f / 2.0 );
+        const Scalar y = r / std::sin( f * a / 2.0 );
+        Scalar d = std::max( std::max( x, y ), Scalar( 0.001 ) );
+
+        m_camera->setPosition( Core::Vector3( aabb.center().x(), aabb.center().y(), d ) );
+        m_camera->setDirection( Core::Vector3( 0, 0, -1 ) );
+        m_trackballCenter = aabb.center();
+
+        updatePhiTheta();
+
+        m_distFromCenter = d;
+        m_cameraRadius = d;
+
+        Scalar zfar = std::max( Scalar( d + ( aabb.max().z() - aabb.min().z() ) * 2.0 ), m_camera->getZFar() );
+        m_camera->setZFar( zfar );
+
+        if ( m_hasLightAttached )
+        {
+            m_light->setPosition( m_camera->getPosition() );
+            m_light->setDirection( m_camera->getDirection() );
+        }
+
+        emit cameraPositionChanged( m_camera->getPosition() );
+        emit cameraTargetChanged( m_trackballCenter );
+    }
+    
+    void Gui::TrackballCamera::handleCameraRotate( Scalar dx, Scalar dy )
+    {
+        Scalar x = dx * m_cameraSensitivity * m_quickCameraModifier;
+        Scalar y = -dy * m_cameraSensitivity * m_quickCameraModifier;
+
+        Scalar phi = m_phi + x; // Keep phi between -pi and pi
+        Scalar theta = std::min( std::max( m_theta + y, Scalar( 0.0 ) ), Pi );
+
+        Scalar dphi = phi - m_phi;
+        Scalar dtheta = theta - m_theta;
+
+        const Core::Vector3 C = m_trackballCenter;
+        const Core::Vector3 P0 = m_camera->getPosition();
+        const Scalar r = ( C - P0 ).norm();
+        // Compute new camera position, on the sphere of radius r centered on C
+        Scalar px = C.x() + r * std::cos( phi ) * std::sin( theta );
+        Scalar py = C.y() + r * std::cos( theta );
+        Scalar pz = C.z() + r * std::sin( phi ) * std::sin( theta );
+
+        // Compute the translation from old pos to new pos
+        Core::Vector3 P( px, py, pz );
+        Core::Vector3 t( P - P0 );
+
+        // Translate the camera given this translation
+        Core::Transform T( Core::Transform::Identity() );
+        T.translation() = t;
+
+        // Rotate the camera so that it points to the center
+        Core::Transform R1( Core::Transform::Identity() );
+        Core::Transform R2( Core::Transform::Identity() );
+
+        Core::Vector3 U = Core::Vector3( 0, 1, 0 );
+        Core::Vector3 R = -m_camera->getRightVector().normalized();
+
+        R1 = Core::AngleAxis( -dphi, U );
+        R2 = Core::AngleAxis( -dtheta, R );
+
+        m_camera->applyTransform( T * R1 * R2 );
+
+        m_phi = phi;
+        m_theta = theta;
+    }
+
+    void Gui::TrackballCamera::handleCameraPan( Scalar dx, Scalar dy )
+    {
+        Scalar x = dx * m_cameraSensitivity * m_quickCameraModifier * m_distFromCenter * 0.1;
+        Scalar y = dy * m_cameraSensitivity * m_quickCameraModifier * m_distFromCenter * 0.1;
+        // Move camera and trackball center, keep the distance to the center
+        Core::Vector3 R = -m_camera->getRightVector();
+        Core::Vector3 U = m_camera->getUpVector();
+
+        Core::Transform T( Core::Transform::Identity() );
+        Core::Vector3 t = x * R + y * U;
+        T.translate( t );
+
+        m_camera->applyTransform( T );
+        m_trackballCenter += t;
+    }
+
+    void Gui::TrackballCamera::handleCameraZoom( Scalar dx, Scalar dy )
+    {
+        handleCameraZoom( std::sqrt( dx * dx + dy * dy ) );
+    }
+
+    void Gui::TrackballCamera::handleCameraZoom( Scalar z )
+    {
+        Scalar r = m_distFromCenter;
+        Scalar y = r * 0.1 * z * m_cameraSensitivity * m_quickCameraModifier;
+        Core::Vector3 F = m_camera->getDirection();
+
+        Core::Transform T( Core::Transform::Identity() );
+        Core::Vector3 t = y * F;
+        T.translate( t );
+
+        m_camera->applyTransform( T );
+
+        m_distFromCenter = ( m_trackballCenter - m_camera->getPosition() ).norm();
+    }
+
+    void Gui::TrackballCamera::updatePhiTheta()
+    {
+        const Core::Vector3& P = m_camera->getPosition();
+        const Core::Vector3& C = m_trackballCenter;
+        const Core::Vector3& R = P - C;
+        const Scalar r = R.norm();
+
+        m_theta = std::acos( R.y() / r );
+        m_phi   = ( R.z() == 0.f && R.x() == 0.f ) ? 0.f : std::atan2( R.z() , R.x() );
+        CORE_ASSERT( std::isfinite( m_theta ) && std::isfinite( m_phi ), "Error in trackball camera" );
+    }
+} // namespace Ra
+