<<<<<<< HEAD
#include <MainApplication/MainApplication.hpp>

#include <Core/CoreMacros.hpp>

#include <QTimer>

#include <Core/Log/Log.hpp>
#include <Core/String/StringUtils.hpp>
#include <Core/Mesh/MeshUtils.hpp>
#include <Core/Math/LinearAlgebra.hpp>
#include <Core/Tasks/Task.hpp>
#include <Core/Tasks/TaskQueue.hpp>
#include <Engine/RadiumEngine.hpp>
#include <Engine/Renderer/Renderer.hpp>
#include <Engine/Renderer/RenderTechnique/RenderTechnique.hpp>
#include <Engine/Renderer/RenderTechnique/Material.hpp>
#include <Engine/Renderer/RenderTechnique/ShaderConfiguration.hpp>
#include <Engine/Entity/Entity.hpp>
#include <Engine/Renderer/FancyMeshPlugin/FancyMeshSystem.hpp>
#include <MainApplication/Gui/MainWindow.hpp>

// Const parameters : TODO : make config / command line options
const uint FPS_MAX = 60;
const uint TIMER_AVERAGE = 100;

namespace Ra
{
    MainApplication::MainApplication ( int argc, char** argv )
        : QApplication ( argc, argv )
        , m_mainWindow ( nullptr )
        , m_engine ( nullptr )
        , m_taskQueue ( nullptr )
        , m_viewer ( nullptr )
        , m_frameTimer ( new QTimer ( this ) )
        , m_frameCounter ( 0 )
        //, m_timerData(TIMER_AVERAGE)
    {
        // Boilerplate print.

        LOG ( logINFO ) << "*** Radium Engine Main App  ***";
        std::stringstream config;
#if defined (CORE_DEBUG)
        config << "(Debug Build) -- ";
#else
        config << "(Release Build) -- ";
#endif

#if defined (ARCH_X86)
        config << " 32 bits x86";
#elif defined (ARCH_X64)
        config << " 64 bits x64";
#endif
        LOG ( logINFO ) << config.str();

        config.str ( std::string() );
        config << "Floating point format : ";
#if defined(CORE_USE_DOUBLE)
        config << "double precision" << std::endl;
#else
        config << "single precision" << std::endl;
#endif

        LOG ( logINFO ) << config.str();
        LOG ( logINFO ) << "(Log using default file)";

        // Handle command line arguments.
        // TODO ( e.g fps limit ) / Keep or not timer data .

        // Create default format for Qt.
        QSurfaceFormat format;
        format.setVersion ( 4, 4 );
        format.setProfile ( QSurfaceFormat::CoreProfile );
        format.setSamples ( 0 );
        format.setDepthBufferSize ( 24 );
        format.setStencilBufferSize ( 8 );
        format.setSamples ( 16 );
        format.setSwapBehavior ( QSurfaceFormat::DoubleBuffer );
        QSurfaceFormat::setDefaultFormat ( format );

        // Create main window.
        m_mainWindow.reset ( new Gui::MainWindow );
        m_mainWindow->show();

        // Allow all events to be processed (thus the viewer should have
        // initialized the OpenGL context..)
        processEvents();

        m_viewer = m_mainWindow->getViewer();
        CORE_ASSERT ( m_viewer != nullptr, "GUI was not initialized" );
        CORE_ASSERT ( m_viewer->context()->isValid(), "OpenGL was not initialized" );

        // Create engine
        m_engine.reset ( new Engine::RadiumEngine );
        m_engine->initialize();
        registerSystems();
        setupScene();

        // Pass the engine to the renderer to complete the initialization process.
        m_viewer->initRenderer ( m_engine.get() );

        // Create task queue with N-1 threads (we keep one for rendering).
        m_taskQueue.reset ( new Core::TaskQueue ( std::thread::hardware_concurrency() - 1 ) );

        createConnections();

        emit starting();

        m_lastFrameStart = Core::Timer::Clock::now();

        connect ( m_frameTimer, SIGNAL ( timeout() ), this, SLOT ( radiumFrame() ) );
        m_frameTimer->start ( 1000 / FPS_MAX );
    }

    void MainApplication::createConnections()
    {
    }

    void MainApplication::registerSystems()
    {
        Engine::FancyMeshSystem* system = new Engine::FancyMeshSystem ( m_engine.get() );
        m_engine->registerSystem ( "FancyMeshSystem", system );
    }

    void MainApplication::setupScene()
    {
        Engine::ShaderConfiguration shader ( "BlinnPhong", "../Shaders" );

        Engine::Material* m0 = new Engine::Material ( "m0" );
        m0->setKd ( Core::Color ( 1.0, 0.0, 0.0, 1.0 ) );
        m0->setKs ( Core::Color ( 0.0, 0.0, 0.0, 1.0 ) );
        m0->setMaterialType ( Engine::Material::MaterialType::MAT_TRANSPARENT );
        Engine::RenderTechnique* r0 = new Engine::RenderTechnique;
        r0->shaderConfig = shader;
        r0->material = m0;
        Engine::Material* m1 = new Engine::Material ( "m1" );

        m1->setKd ( Core::Color ( 0.0, 1.0, 0.0, 0.5 ) );
        m1->setKs ( Core::Color ( 0.0, 0.0, 0.0, 1.0 ) );
        m1->setMaterialType ( Engine::Material::MaterialType::MAT_TRANSPARENT );
        Engine::RenderTechnique* r1 = new Engine::RenderTechnique;
        r1->shaderConfig = shader;
        r1->material = m1;

        Engine::Material* m2 = new Engine::Material ( "m2" );
        m2->setKd ( Core::Color ( 0.0, 0.0, 1.0, 0.5 ) );
        m2->setKs ( Core::Color ( 0.0, 0.0, 0.0, 1.0 ) );
        m2->setMaterialType ( Engine::Material::MaterialType::MAT_TRANSPARENT );
        Engine::RenderTechnique* r2 = new Engine::RenderTechnique;
        r2->shaderConfig = shader;
        r2->material = m2;

        Engine::Material* m3 = new Engine::Material ( "m3" );
        m3->setKd ( Core::Color ( 1.0, 0.0, 1.0, 0.5 ) );
        m3->setKs ( Core::Color ( 0.0, 0.0, 0.0, 1.0 ) );
        m3->setMaterialType ( Engine::Material::MaterialType::MAT_TRANSPARENT );
        Engine::RenderTechnique* r3 = new Engine::RenderTechnique;
        r3->shaderConfig = shader;
        r3->material = m3;

        Engine::Material* m4 = new Engine::Material ( "m4" );
        m4->setKd ( Core::Color ( 1.0, 1.0, 0.0, 0.5 ) );
        m4->setKs ( Core::Color ( 0.0, 0.0, 0.0, 1.0 ) );
        m4->setMaterialType ( Engine::Material::MaterialType::MAT_TRANSPARENT );
        Engine::RenderTechnique* r4 = new Engine::RenderTechnique;
        r4->shaderConfig = shader;
        r4->material = m4;

        Engine::Material* m5 = new Engine::Material ( "m5" );
        m5->setKd ( Core::Color ( 0.0, 1.0, 1.0, 0.5 ) );
        m5->setKs ( Core::Color ( 0.0, 0.0, 0.0, 1.0 ) );
        m5->setMaterialType ( Engine::Material::MaterialType::MAT_TRANSPARENT );
        Engine::RenderTechnique* r5 = new Engine::RenderTechnique;
        r5->shaderConfig = shader;
        r5->material = m5;

        Core::Transform transform;
        Engine::FancyMeshSystem* system = static_cast<Engine::FancyMeshSystem*> (
                                              m_engine->getSystem ( "FancyMeshSystem" ) );
        Engine::EntityManager* manager = m_engine->getEntityManager();

        Engine::Entity* ent0 = manager->getOrCreateEntity ( "box0" );
        system->addDisplayMeshToEntity ( ent0, Core::MeshUtils::makeBox(), r0 );

        transform.setIdentity();
        transform.translation() = Core::Vector3 ( 2, 0, -3 );
        ent0->setTransform ( transform );

        Engine::Entity* ent1 = manager->getOrCreateEntity ( "box1" );
        system->addDisplayMeshToEntity ( ent1, Core::MeshUtils::makeBox(), r1 );

        transform.setIdentity();
        transform.translation() = Core::Vector3 ( 0, 0, -3 );
        ent1->setTransform ( transform );

        Engine::Entity* ent2 = manager->getOrCreateEntity ( "box2" );
        system->addDisplayMeshToEntity ( ent2, Core::MeshUtils::makeBox(), r2 );

        transform.setIdentity();
        transform.translation() = Core::Vector3 ( -2, 0, -3 );
        ent2->setTransform ( transform );

        Engine::Entity* ent3 = manager->getOrCreateEntity ( "box3" );
        system->addDisplayMeshToEntity ( ent3, Core::MeshUtils::makeBox(), r3 );

        transform.setIdentity();
        transform.translation() = Core::Vector3 ( 2, 0, -5 );
        ent3->setTransform ( transform );

        Engine::Entity* ent4 = manager->getOrCreateEntity ( "box4" );
        system->addDisplayMeshToEntity ( ent4, Core::MeshUtils::makeBox(), r4 );

        transform.setIdentity();
        transform.translation() = Core::Vector3 ( 0, 0, -5 );
        ent4->setTransform ( transform );

        Engine::Entity* ent5 = manager->getOrCreateEntity ( "box5" );
        system->addDisplayMeshToEntity ( ent5, Core::MeshUtils::makeBox(), r5 );

        transform.setIdentity();
        transform.translation() = Core::Vector3 ( -2, 0, -5 );
        ent5->setTransform ( transform );
    }

    void MainApplication::loadFile ( QString path )
    {
        std::string pathStr = path.toLocal8Bit().data();
        bool res = m_engine->loadFile ( pathStr );
        CORE_UNUSED ( res );
        m_viewer->handleFileLoading ( pathStr );
    }

    void MainApplication::radiumFrame()
    {
        FrameTimerData timerData;
        timerData.frameStart = Core::Timer::Clock::now();

        // ----------
        // 0. Compute time since last frame.
        const Scalar dt = Core::Timer::getIntervalSeconds ( m_lastFrameStart, timerData.frameStart );
        m_lastFrameStart = timerData.frameStart;

        // ----------
        // 1. Kickoff rendering
        m_viewer->startRendering ( dt );

        // ----------
        // 2. Gather user input and dispatch it.
        auto keyEvents = m_mainWindow->getKeyEvents();
        auto mouseEvents = m_mainWindow->getMouseEvents();
        m_mainWindow->flushEvents();

        timerData.tasksStart = Core::Timer::Clock::now();

        // ----------
        // 3. Run the engine task queue.
        m_engine->getTasks ( m_taskQueue.get(), dt );

        // Run one frame of tasks
        m_taskQueue->processTaskQueue();
        timerData.taskData = m_taskQueue->getTimerData();
        m_taskQueue->flushTaskQueue();

        timerData.tasksEnd = Core::Timer::Clock::now();

        // ----------
        // 4. Wait until frame is fully rendered and display.
        m_viewer->waitForRendering();
        m_viewer->update();

        timerData.renderData = m_viewer->getRenderer()->getTimerData();

        // ----------
        // 5. Frame end.
        timerData.frameEnd = Core::Timer::Clock::now();
        timerData.numFrame = m_frameCounter;
        //m_timerData.addFrame(timerData);
        ++m_frameCounter;

        // Dump timer data if requested.
        //LOG_EVERY_N(TIMER_AVERAGE, INFO) << m_timerData;
        //        if (TIMER_AVERAGE == 1)
        //        {
        //            FrameTimerData::printTimerData(timerData);
        //        }
        //        else if (TIMER_AVERAGE > 1 && m_frameCounter % TIMER_AVERAGE == 0)
        //        {
        //            FrameTimerData::printAverageTimerData(m_timerData);
        //            m_timerData.clear();
        //        }
    }

    MainApplication::~MainApplication()
    {
        LOG ( logINFO ) << "About to quit... Cleaning RadiumEngine memory";
        emit stopping();
        m_engine->cleanup();
    }

}
=======
#include <MainApplication/MainApplication.hpp>

#include <Core/CoreMacros.hpp>

#include <QTimer>

#include <Core/Log/Log.hpp>
#include <Core/String/StringUtils.hpp>
#include <Core/Mesh/MeshUtils.hpp>
#include <Core/Math/LinearAlgebra.hpp>
#include <Core/Tasks/Task.hpp>
#include <Core/Tasks/TaskQueue.hpp>
#include <Engine/RadiumEngine.hpp>
#include <Engine/Renderer/Renderer.hpp>
#include <MainApplication/Gui/MainWindow.hpp>

// Const parameters : TODO : make config / command line options
const uint FPS_MAX = 60;
const uint TIMER_AVERAGE = 100;

namespace Ra
{
    MainApplication::MainApplication( int argc, char** argv )
        : QApplication( argc, argv )
        , m_mainWindow( nullptr )
        , m_engine( nullptr )
        , m_taskQueue( nullptr )
        , m_viewer( nullptr )
        , m_frameTimer( new QTimer( this ) )
        , m_frameCounter( 0 )
          //, m_timerData(TIMER_AVERAGE)
    {
        // Boilerplate print.

        LOG( logINFO ) << "*** Radium Engine Main App  ***";
        std::stringstream config;
#if defined (CORE_DEBUG)
        config << "(Debug Build) -- ";
#else
        config << "(Release Build) -- ";
#endif

#if defined (ARCH_X86)
        config << " 32 bits x86";
#elif defined (ARCH_X64)
        config << " 64 bits x64";
#endif
        LOG( logINFO ) << config.str();

        config.str( std::string() );
        config << "Floating point format : ";
#if defined(CORE_USE_DOUBLE)
        config << "double precision" << std::endl;
#else
        config << "single precision" << std::endl;
#endif

        LOG( logINFO ) << config.str();
        LOG( logINFO ) << "(Log using default file)";

        // Handle command line arguments.
        // TODO ( e.g fps limit ) / Keep or not timer data .

        // Create default format for Qt.
        QSurfaceFormat format;
        format.setVersion( 4, 4 );
        format.setProfile( QSurfaceFormat::CoreProfile );
        format.setSamples( 0 );
        format.setDepthBufferSize( 24 );
        format.setStencilBufferSize( 8 );
        format.setSamples( 16 );
        format.setSwapBehavior( QSurfaceFormat::DoubleBuffer );
        QSurfaceFormat::setDefaultFormat( format );

        // Create main window.
        m_mainWindow.reset( new Gui::MainWindow );
        m_mainWindow->show();

        // Allow all events to be processed (thus the viewer should have
        // initialized the OpenGL context..)
        processEvents();

        m_viewer = m_mainWindow->getViewer();
        CORE_ASSERT( m_viewer != nullptr, "GUI was not initialized" );
        CORE_ASSERT( m_viewer->context()->isValid(), "OpenGL was not initialized" );

        // Create engine
        m_engine.reset( new Engine::RadiumEngine );
        m_engine->initialize();
        m_engine->setupScene();

        // Pass the engine to the renderer to complete the initialization process.
        m_viewer->initRenderer( m_engine.get() );

        // Create task queue with N-1 threads (we keep one for rendering).
        m_taskQueue.reset( new Core::TaskQueue( std::thread::hardware_concurrency() - 1 ) );

        createConnections();

        emit starting();

        m_lastFrameStart = Core::Timer::Clock::now();

        connect( m_frameTimer, SIGNAL( timeout() ), this, SLOT( radiumFrame() ) );
        m_frameTimer->start( 1000 / FPS_MAX );
    }

    void MainApplication::createConnections()
    {
    }

    void MainApplication::loadFile( QString path )
    {
        std::string pathStr = path.toLocal8Bit().data();
        bool res = m_engine->loadFile( pathStr );
        CORE_UNUSED( res );
        m_viewer->handleFileLoading( pathStr );
    }

    void MainApplication::radiumFrame()
    {
        FrameTimerData timerData;
        timerData.frameStart = Core::Timer::Clock::now();

        // ----------
        // 0. Compute time since last frame.
        const Scalar dt = Core::Timer::getIntervalSeconds( m_lastFrameStart, timerData.frameStart );
        m_lastFrameStart = timerData.frameStart;


        // ----------
        // 1. Gather user input and dispatch it.
        auto keyEvents = m_mainWindow->getKeyEvents();
        auto mouseEvents = m_mainWindow->getMouseEvents();
        m_mainWindow->flushEvents();

        // TODO : send picking queries to renderer.
        // NOTE(Charly): For now this is done in the viewer, this might need to move here.

        // ----------
        // 2. Kickoff rendering
        m_viewer->startRendering( dt );



        timerData.tasksStart = Core::Timer::Clock::now();

        // ----------
        // 3. Run the engine task queue.
        m_engine->getTasks( m_taskQueue.get(), dt );

        // Run one frame of tasks
        m_taskQueue->processTaskQueue();
        timerData.taskData = m_taskQueue->getTimerData();
        m_taskQueue->flushTaskQueue();

        timerData.tasksEnd = Core::Timer::Clock::now();

        // ----------
        // 4. Wait until frame is fully rendered and display.
        m_viewer->waitForRendering();
        m_viewer->update();

        auto pickingResults = m_viewer->getRenderer()->getPickingResults();
        if ( pickingResults.size() > 0 )
        {
            LOG( logINFO ) << "There has been " << pickingResults.size() << " picking requests this frame";
            LOG( logINFO ) << "Picking results : ";
            for ( const auto& res : pickingResults )
            {
                LOG( logINFO ) << "Object " << res << " touched.";
            }
        }
        // TODO : get result of picking queries.

        timerData.renderData = m_viewer->getRenderer()->getTimerData();

        // ----------
        // 5. Frame end.
        timerData.frameEnd = Core::Timer::Clock::now();
        timerData.numFrame = m_frameCounter;
        //m_timerData.addFrame(timerData);
        ++m_frameCounter;

        // Dump timer data if requested.
        //LOG_EVERY_N(TIMER_AVERAGE, INFO) << m_timerData;
        //        if (TIMER_AVERAGE == 1)
        //        {
        //            FrameTimerData::printTimerData(timerData);
        //        }
        //        else if (TIMER_AVERAGE > 1 && m_frameCounter % TIMER_AVERAGE == 0)
        //        {
        //            FrameTimerData::printAverageTimerData(m_timerData);
        //            m_timerData.clear();
        //        }
    }

    MainApplication::~MainApplication()
    {
        LOG( logINFO ) << "About to quit... Cleaning RadiumEngine memory";
        emit stopping();
        m_engine->cleanup();
    }

}
>>>>>>> b9d35467
<|MERGE_RESOLUTION|>--- conflicted
+++ resolved
@@ -1,507 +1,317 @@
-<<<<<<< HEAD
-#include <MainApplication/MainApplication.hpp>
-
-#include <Core/CoreMacros.hpp>
-
-#include <QTimer>
-
-#include <Core/Log/Log.hpp>
-#include <Core/String/StringUtils.hpp>
-#include <Core/Mesh/MeshUtils.hpp>
-#include <Core/Math/LinearAlgebra.hpp>
-#include <Core/Tasks/Task.hpp>
-#include <Core/Tasks/TaskQueue.hpp>
-#include <Engine/RadiumEngine.hpp>
-#include <Engine/Renderer/Renderer.hpp>
-#include <Engine/Renderer/RenderTechnique/RenderTechnique.hpp>
-#include <Engine/Renderer/RenderTechnique/Material.hpp>
-#include <Engine/Renderer/RenderTechnique/ShaderConfiguration.hpp>
-#include <Engine/Entity/Entity.hpp>
-#include <Engine/Renderer/FancyMeshPlugin/FancyMeshSystem.hpp>
-#include <MainApplication/Gui/MainWindow.hpp>
-
-// Const parameters : TODO : make config / command line options
-const uint FPS_MAX = 60;
-const uint TIMER_AVERAGE = 100;
-
-namespace Ra
-{
-    MainApplication::MainApplication ( int argc, char** argv )
-        : QApplication ( argc, argv )
-        , m_mainWindow ( nullptr )
-        , m_engine ( nullptr )
-        , m_taskQueue ( nullptr )
-        , m_viewer ( nullptr )
-        , m_frameTimer ( new QTimer ( this ) )
-        , m_frameCounter ( 0 )
-        //, m_timerData(TIMER_AVERAGE)
-    {
-        // Boilerplate print.
-
-        LOG ( logINFO ) << "*** Radium Engine Main App  ***";
-        std::stringstream config;
-#if defined (CORE_DEBUG)
-        config << "(Debug Build) -- ";
-#else
-        config << "(Release Build) -- ";
-#endif
-
-#if defined (ARCH_X86)
-        config << " 32 bits x86";
-#elif defined (ARCH_X64)
-        config << " 64 bits x64";
-#endif
-        LOG ( logINFO ) << config.str();
-
-        config.str ( std::string() );
-        config << "Floating point format : ";
-#if defined(CORE_USE_DOUBLE)
-        config << "double precision" << std::endl;
-#else
-        config << "single precision" << std::endl;
-#endif
-
-        LOG ( logINFO ) << config.str();
-        LOG ( logINFO ) << "(Log using default file)";
-
-        // Handle command line arguments.
-        // TODO ( e.g fps limit ) / Keep or not timer data .
-
-        // Create default format for Qt.
-        QSurfaceFormat format;
-        format.setVersion ( 4, 4 );
-        format.setProfile ( QSurfaceFormat::CoreProfile );
-        format.setSamples ( 0 );
-        format.setDepthBufferSize ( 24 );
-        format.setStencilBufferSize ( 8 );
-        format.setSamples ( 16 );
-        format.setSwapBehavior ( QSurfaceFormat::DoubleBuffer );
-        QSurfaceFormat::setDefaultFormat ( format );
-
-        // Create main window.
-        m_mainWindow.reset ( new Gui::MainWindow );
-        m_mainWindow->show();
-
-        // Allow all events to be processed (thus the viewer should have
-        // initialized the OpenGL context..)
-        processEvents();
-
-        m_viewer = m_mainWindow->getViewer();
-        CORE_ASSERT ( m_viewer != nullptr, "GUI was not initialized" );
-        CORE_ASSERT ( m_viewer->context()->isValid(), "OpenGL was not initialized" );
-
-        // Create engine
-        m_engine.reset ( new Engine::RadiumEngine );
-        m_engine->initialize();
-        registerSystems();
-        setupScene();
-
-        // Pass the engine to the renderer to complete the initialization process.
-        m_viewer->initRenderer ( m_engine.get() );
-
-        // Create task queue with N-1 threads (we keep one for rendering).
-        m_taskQueue.reset ( new Core::TaskQueue ( std::thread::hardware_concurrency() - 1 ) );
-
-        createConnections();
-
-        emit starting();
-
-        m_lastFrameStart = Core::Timer::Clock::now();
-
-        connect ( m_frameTimer, SIGNAL ( timeout() ), this, SLOT ( radiumFrame() ) );
-        m_frameTimer->start ( 1000 / FPS_MAX );
-    }
-
-    void MainApplication::createConnections()
-    {
-    }
-
-    void MainApplication::registerSystems()
-    {
-        Engine::FancyMeshSystem* system = new Engine::FancyMeshSystem ( m_engine.get() );
-        m_engine->registerSystem ( "FancyMeshSystem", system );
-    }
-
-    void MainApplication::setupScene()
-    {
-        Engine::ShaderConfiguration shader ( "BlinnPhong", "../Shaders" );
-
-        Engine::Material* m0 = new Engine::Material ( "m0" );
-        m0->setKd ( Core::Color ( 1.0, 0.0, 0.0, 1.0 ) );
-        m0->setKs ( Core::Color ( 0.0, 0.0, 0.0, 1.0 ) );
-        m0->setMaterialType ( Engine::Material::MaterialType::MAT_TRANSPARENT );
-        Engine::RenderTechnique* r0 = new Engine::RenderTechnique;
-        r0->shaderConfig = shader;
-        r0->material = m0;
-        Engine::Material* m1 = new Engine::Material ( "m1" );
-
-        m1->setKd ( Core::Color ( 0.0, 1.0, 0.0, 0.5 ) );
-        m1->setKs ( Core::Color ( 0.0, 0.0, 0.0, 1.0 ) );
-        m1->setMaterialType ( Engine::Material::MaterialType::MAT_TRANSPARENT );
-        Engine::RenderTechnique* r1 = new Engine::RenderTechnique;
-        r1->shaderConfig = shader;
-        r1->material = m1;
-
-        Engine::Material* m2 = new Engine::Material ( "m2" );
-        m2->setKd ( Core::Color ( 0.0, 0.0, 1.0, 0.5 ) );
-        m2->setKs ( Core::Color ( 0.0, 0.0, 0.0, 1.0 ) );
-        m2->setMaterialType ( Engine::Material::MaterialType::MAT_TRANSPARENT );
-        Engine::RenderTechnique* r2 = new Engine::RenderTechnique;
-        r2->shaderConfig = shader;
-        r2->material = m2;
-
-        Engine::Material* m3 = new Engine::Material ( "m3" );
-        m3->setKd ( Core::Color ( 1.0, 0.0, 1.0, 0.5 ) );
-        m3->setKs ( Core::Color ( 0.0, 0.0, 0.0, 1.0 ) );
-        m3->setMaterialType ( Engine::Material::MaterialType::MAT_TRANSPARENT );
-        Engine::RenderTechnique* r3 = new Engine::RenderTechnique;
-        r3->shaderConfig = shader;
-        r3->material = m3;
-
-        Engine::Material* m4 = new Engine::Material ( "m4" );
-        m4->setKd ( Core::Color ( 1.0, 1.0, 0.0, 0.5 ) );
-        m4->setKs ( Core::Color ( 0.0, 0.0, 0.0, 1.0 ) );
-        m4->setMaterialType ( Engine::Material::MaterialType::MAT_TRANSPARENT );
-        Engine::RenderTechnique* r4 = new Engine::RenderTechnique;
-        r4->shaderConfig = shader;
-        r4->material = m4;
-
-        Engine::Material* m5 = new Engine::Material ( "m5" );
-        m5->setKd ( Core::Color ( 0.0, 1.0, 1.0, 0.5 ) );
-        m5->setKs ( Core::Color ( 0.0, 0.0, 0.0, 1.0 ) );
-        m5->setMaterialType ( Engine::Material::MaterialType::MAT_TRANSPARENT );
-        Engine::RenderTechnique* r5 = new Engine::RenderTechnique;
-        r5->shaderConfig = shader;
-        r5->material = m5;
-
-        Core::Transform transform;
-        Engine::FancyMeshSystem* system = static_cast<Engine::FancyMeshSystem*> (
-                                              m_engine->getSystem ( "FancyMeshSystem" ) );
-        Engine::EntityManager* manager = m_engine->getEntityManager();
-
-        Engine::Entity* ent0 = manager->getOrCreateEntity ( "box0" );
-        system->addDisplayMeshToEntity ( ent0, Core::MeshUtils::makeBox(), r0 );
-
-        transform.setIdentity();
-        transform.translation() = Core::Vector3 ( 2, 0, -3 );
-        ent0->setTransform ( transform );
-
-        Engine::Entity* ent1 = manager->getOrCreateEntity ( "box1" );
-        system->addDisplayMeshToEntity ( ent1, Core::MeshUtils::makeBox(), r1 );
-
-        transform.setIdentity();
-        transform.translation() = Core::Vector3 ( 0, 0, -3 );
-        ent1->setTransform ( transform );
-
-        Engine::Entity* ent2 = manager->getOrCreateEntity ( "box2" );
-        system->addDisplayMeshToEntity ( ent2, Core::MeshUtils::makeBox(), r2 );
-
-        transform.setIdentity();
-        transform.translation() = Core::Vector3 ( -2, 0, -3 );
-        ent2->setTransform ( transform );
-
-        Engine::Entity* ent3 = manager->getOrCreateEntity ( "box3" );
-        system->addDisplayMeshToEntity ( ent3, Core::MeshUtils::makeBox(), r3 );
-
-        transform.setIdentity();
-        transform.translation() = Core::Vector3 ( 2, 0, -5 );
-        ent3->setTransform ( transform );
-
-        Engine::Entity* ent4 = manager->getOrCreateEntity ( "box4" );
-        system->addDisplayMeshToEntity ( ent4, Core::MeshUtils::makeBox(), r4 );
-
-        transform.setIdentity();
-        transform.translation() = Core::Vector3 ( 0, 0, -5 );
-        ent4->setTransform ( transform );
-
-        Engine::Entity* ent5 = manager->getOrCreateEntity ( "box5" );
-        system->addDisplayMeshToEntity ( ent5, Core::MeshUtils::makeBox(), r5 );
-
-        transform.setIdentity();
-        transform.translation() = Core::Vector3 ( -2, 0, -5 );
-        ent5->setTransform ( transform );
-    }
-
-    void MainApplication::loadFile ( QString path )
-    {
-        std::string pathStr = path.toLocal8Bit().data();
-        bool res = m_engine->loadFile ( pathStr );
-        CORE_UNUSED ( res );
-        m_viewer->handleFileLoading ( pathStr );
-    }
-
-    void MainApplication::radiumFrame()
-    {
-        FrameTimerData timerData;
-        timerData.frameStart = Core::Timer::Clock::now();
-
-        // ----------
-        // 0. Compute time since last frame.
-        const Scalar dt = Core::Timer::getIntervalSeconds ( m_lastFrameStart, timerData.frameStart );
-        m_lastFrameStart = timerData.frameStart;
-
-        // ----------
-        // 1. Kickoff rendering
-        m_viewer->startRendering ( dt );
-
-        // ----------
-        // 2. Gather user input and dispatch it.
-        auto keyEvents = m_mainWindow->getKeyEvents();
-        auto mouseEvents = m_mainWindow->getMouseEvents();
-        m_mainWindow->flushEvents();
-
-        timerData.tasksStart = Core::Timer::Clock::now();
-
-        // ----------
-        // 3. Run the engine task queue.
-        m_engine->getTasks ( m_taskQueue.get(), dt );
-
-        // Run one frame of tasks
-        m_taskQueue->processTaskQueue();
-        timerData.taskData = m_taskQueue->getTimerData();
-        m_taskQueue->flushTaskQueue();
-
-        timerData.tasksEnd = Core::Timer::Clock::now();
-
-        // ----------
-        // 4. Wait until frame is fully rendered and display.
-        m_viewer->waitForRendering();
-        m_viewer->update();
-
-        timerData.renderData = m_viewer->getRenderer()->getTimerData();
-
-        // ----------
-        // 5. Frame end.
-        timerData.frameEnd = Core::Timer::Clock::now();
-        timerData.numFrame = m_frameCounter;
-        //m_timerData.addFrame(timerData);
-        ++m_frameCounter;
-
-        // Dump timer data if requested.
-        //LOG_EVERY_N(TIMER_AVERAGE, INFO) << m_timerData;
-        //        if (TIMER_AVERAGE == 1)
-        //        {
-        //            FrameTimerData::printTimerData(timerData);
-        //        }
-        //        else if (TIMER_AVERAGE > 1 && m_frameCounter % TIMER_AVERAGE == 0)
-        //        {
-        //            FrameTimerData::printAverageTimerData(m_timerData);
-        //            m_timerData.clear();
-        //        }
-    }
-
-    MainApplication::~MainApplication()
-    {
-        LOG ( logINFO ) << "About to quit... Cleaning RadiumEngine memory";
-        emit stopping();
-        m_engine->cleanup();
-    }
-
-}
-=======
-#include <MainApplication/MainApplication.hpp>
-
-#include <Core/CoreMacros.hpp>
-
-#include <QTimer>
-
-#include <Core/Log/Log.hpp>
-#include <Core/String/StringUtils.hpp>
-#include <Core/Mesh/MeshUtils.hpp>
-#include <Core/Math/LinearAlgebra.hpp>
-#include <Core/Tasks/Task.hpp>
-#include <Core/Tasks/TaskQueue.hpp>
-#include <Engine/RadiumEngine.hpp>
-#include <Engine/Renderer/Renderer.hpp>
-#include <MainApplication/Gui/MainWindow.hpp>
-
-// Const parameters : TODO : make config / command line options
-const uint FPS_MAX = 60;
-const uint TIMER_AVERAGE = 100;
-
-namespace Ra
-{
-    MainApplication::MainApplication( int argc, char** argv )
-        : QApplication( argc, argv )
-        , m_mainWindow( nullptr )
-        , m_engine( nullptr )
-        , m_taskQueue( nullptr )
-        , m_viewer( nullptr )
-        , m_frameTimer( new QTimer( this ) )
-        , m_frameCounter( 0 )
-          //, m_timerData(TIMER_AVERAGE)
-    {
-        // Boilerplate print.
-
-        LOG( logINFO ) << "*** Radium Engine Main App  ***";
-        std::stringstream config;
-#if defined (CORE_DEBUG)
-        config << "(Debug Build) -- ";
-#else
-        config << "(Release Build) -- ";
-#endif
-
-#if defined (ARCH_X86)
-        config << " 32 bits x86";
-#elif defined (ARCH_X64)
-        config << " 64 bits x64";
-#endif
-        LOG( logINFO ) << config.str();
-
-        config.str( std::string() );
-        config << "Floating point format : ";
-#if defined(CORE_USE_DOUBLE)
-        config << "double precision" << std::endl;
-#else
-        config << "single precision" << std::endl;
-#endif
-
-        LOG( logINFO ) << config.str();
-        LOG( logINFO ) << "(Log using default file)";
-
-        // Handle command line arguments.
-        // TODO ( e.g fps limit ) / Keep or not timer data .
-
-        // Create default format for Qt.
-        QSurfaceFormat format;
-        format.setVersion( 4, 4 );
-        format.setProfile( QSurfaceFormat::CoreProfile );
-        format.setSamples( 0 );
-        format.setDepthBufferSize( 24 );
-        format.setStencilBufferSize( 8 );
-        format.setSamples( 16 );
-        format.setSwapBehavior( QSurfaceFormat::DoubleBuffer );
-        QSurfaceFormat::setDefaultFormat( format );
-
-        // Create main window.
-        m_mainWindow.reset( new Gui::MainWindow );
-        m_mainWindow->show();
-
-        // Allow all events to be processed (thus the viewer should have
-        // initialized the OpenGL context..)
-        processEvents();
-
-        m_viewer = m_mainWindow->getViewer();
-        CORE_ASSERT( m_viewer != nullptr, "GUI was not initialized" );
-        CORE_ASSERT( m_viewer->context()->isValid(), "OpenGL was not initialized" );
-
-        // Create engine
-        m_engine.reset( new Engine::RadiumEngine );
-        m_engine->initialize();
-        m_engine->setupScene();
-
-        // Pass the engine to the renderer to complete the initialization process.
-        m_viewer->initRenderer( m_engine.get() );
-
-        // Create task queue with N-1 threads (we keep one for rendering).
-        m_taskQueue.reset( new Core::TaskQueue( std::thread::hardware_concurrency() - 1 ) );
-
-        createConnections();
-
-        emit starting();
-
-        m_lastFrameStart = Core::Timer::Clock::now();
-
-        connect( m_frameTimer, SIGNAL( timeout() ), this, SLOT( radiumFrame() ) );
-        m_frameTimer->start( 1000 / FPS_MAX );
-    }
-
-    void MainApplication::createConnections()
-    {
-    }
-
-    void MainApplication::loadFile( QString path )
-    {
-        std::string pathStr = path.toLocal8Bit().data();
-        bool res = m_engine->loadFile( pathStr );
-        CORE_UNUSED( res );
-        m_viewer->handleFileLoading( pathStr );
-    }
-
-    void MainApplication::radiumFrame()
-    {
-        FrameTimerData timerData;
-        timerData.frameStart = Core::Timer::Clock::now();
-
-        // ----------
-        // 0. Compute time since last frame.
-        const Scalar dt = Core::Timer::getIntervalSeconds( m_lastFrameStart, timerData.frameStart );
-        m_lastFrameStart = timerData.frameStart;
-
-
-        // ----------
-        // 1. Gather user input and dispatch it.
-        auto keyEvents = m_mainWindow->getKeyEvents();
-        auto mouseEvents = m_mainWindow->getMouseEvents();
-        m_mainWindow->flushEvents();
-
-        // TODO : send picking queries to renderer.
-        // NOTE(Charly): For now this is done in the viewer, this might need to move here.
-
-        // ----------
-        // 2. Kickoff rendering
-        m_viewer->startRendering( dt );
-
-
-
-        timerData.tasksStart = Core::Timer::Clock::now();
-
-        // ----------
-        // 3. Run the engine task queue.
-        m_engine->getTasks( m_taskQueue.get(), dt );
-
-        // Run one frame of tasks
-        m_taskQueue->processTaskQueue();
-        timerData.taskData = m_taskQueue->getTimerData();
-        m_taskQueue->flushTaskQueue();
-
-        timerData.tasksEnd = Core::Timer::Clock::now();
-
-        // ----------
-        // 4. Wait until frame is fully rendered and display.
-        m_viewer->waitForRendering();
-        m_viewer->update();
-
-        auto pickingResults = m_viewer->getRenderer()->getPickingResults();
-        if ( pickingResults.size() > 0 )
-        {
-            LOG( logINFO ) << "There has been " << pickingResults.size() << " picking requests this frame";
-            LOG( logINFO ) << "Picking results : ";
-            for ( const auto& res : pickingResults )
-            {
-                LOG( logINFO ) << "Object " << res << " touched.";
-            }
-        }
-        // TODO : get result of picking queries.
-
-        timerData.renderData = m_viewer->getRenderer()->getTimerData();
-
-        // ----------
-        // 5. Frame end.
-        timerData.frameEnd = Core::Timer::Clock::now();
-        timerData.numFrame = m_frameCounter;
-        //m_timerData.addFrame(timerData);
-        ++m_frameCounter;
-
-        // Dump timer data if requested.
-        //LOG_EVERY_N(TIMER_AVERAGE, INFO) << m_timerData;
-        //        if (TIMER_AVERAGE == 1)
-        //        {
-        //            FrameTimerData::printTimerData(timerData);
-        //        }
-        //        else if (TIMER_AVERAGE > 1 && m_frameCounter % TIMER_AVERAGE == 0)
-        //        {
-        //            FrameTimerData::printAverageTimerData(m_timerData);
-        //            m_timerData.clear();
-        //        }
-    }
-
-    MainApplication::~MainApplication()
-    {
-        LOG( logINFO ) << "About to quit... Cleaning RadiumEngine memory";
-        emit stopping();
-        m_engine->cleanup();
-    }
-
-}
->>>>>>> b9d35467
+#include <MainApplication/MainApplication.hpp>
+
+#include <Core/CoreMacros.hpp>
+
+#include <QTimer>
+
+#include <Core/Log/Log.hpp>
+#include <Core/String/StringUtils.hpp>
+#include <Core/Mesh/MeshUtils.hpp>
+#include <Core/Math/LinearAlgebra.hpp>
+#include <Core/Tasks/Task.hpp>
+#include <Core/Tasks/TaskQueue.hpp>
+#include <Engine/RadiumEngine.hpp>
+#include <Engine/Renderer/Renderer.hpp>
+#include <Engine/Renderer/RenderTechnique/RenderTechnique.hpp>
+#include <Engine/Renderer/RenderTechnique/Material.hpp>
+#include <Engine/Renderer/RenderTechnique/ShaderConfiguration.hpp>
+#include <Engine/Entity/Entity.hpp>
+#include <Engine/Renderer/FancyMeshPlugin/FancyMeshSystem.hpp>
+#include <MainApplication/Gui/MainWindow.hpp>
+
+// Const parameters : TODO : make config / command line options
+const uint FPS_MAX = 60;
+const uint TIMER_AVERAGE = 100;
+
+namespace Ra
+{
+    MainApplication::MainApplication ( int argc, char** argv )
+        : QApplication ( argc, argv )
+        , m_mainWindow ( nullptr )
+        , m_engine ( nullptr )
+        , m_taskQueue ( nullptr )
+        , m_viewer ( nullptr )
+        , m_frameTimer ( new QTimer ( this ) )
+        , m_frameCounter ( 0 )
+          //, m_timerData(TIMER_AVERAGE)
+    {
+        // Boilerplate print.
+
+        LOG ( logINFO ) << "*** Radium Engine Main App  ***";
+        std::stringstream config;
+#if defined (CORE_DEBUG)
+        config << "(Debug Build) -- ";
+#else
+        config << "(Release Build) -- ";
+#endif
+
+#if defined (ARCH_X86)
+        config << " 32 bits x86";
+#elif defined (ARCH_X64)
+        config << " 64 bits x64";
+#endif
+        LOG ( logINFO ) << config.str();
+
+        config.str ( std::string() );
+        config << "Floating point format : ";
+#if defined(CORE_USE_DOUBLE)
+        config << "double precision" << std::endl;
+#else
+        config << "single precision" << std::endl;
+#endif
+
+        LOG ( logINFO ) << config.str();
+        LOG ( logINFO ) << "(Log using default file)";
+
+        // Handle command line arguments.
+        // TODO ( e.g fps limit ) / Keep or not timer data .
+
+        // Create default format for Qt.
+        QSurfaceFormat format;
+        format.setVersion ( 4, 4 );
+        format.setProfile ( QSurfaceFormat::CoreProfile );
+        format.setSamples ( 0 );
+        format.setDepthBufferSize ( 24 );
+        format.setStencilBufferSize ( 8 );
+        format.setSamples ( 16 );
+        format.setSwapBehavior ( QSurfaceFormat::DoubleBuffer );
+        QSurfaceFormat::setDefaultFormat ( format );
+
+        // Create main window.
+        m_mainWindow.reset ( new Gui::MainWindow );
+        m_mainWindow->show();
+
+        // Allow all events to be processed (thus the viewer should have
+        // initialized the OpenGL context..)
+        processEvents();
+
+        m_viewer = m_mainWindow->getViewer();
+        CORE_ASSERT ( m_viewer != nullptr, "GUI was not initialized" );
+        CORE_ASSERT ( m_viewer->context()->isValid(), "OpenGL was not initialized" );
+
+        // Create engine
+        m_engine.reset ( new Engine::RadiumEngine );
+        m_engine->initialize();
+        registerSystems();
+        setupScene();
+
+        // Pass the engine to the renderer to complete the initialization process.
+        m_viewer->initRenderer ( m_engine.get() );
+
+        // Create task queue with N-1 threads (we keep one for rendering).
+        m_taskQueue.reset ( new Core::TaskQueue ( std::thread::hardware_concurrency() - 1 ) );
+
+        createConnections();
+
+        emit starting();
+
+        m_lastFrameStart = Core::Timer::Clock::now();
+
+        connect ( m_frameTimer, SIGNAL ( timeout() ), this, SLOT ( radiumFrame() ) );
+        m_frameTimer->start ( 1000 / FPS_MAX );
+    }
+
+    void MainApplication::createConnections()
+    {
+    }
+
+    void MainApplication::registerSystems()
+    {
+        Engine::FancyMeshSystem* system = new Engine::FancyMeshSystem ( m_engine.get() );
+        m_engine->registerSystem ( "FancyMeshSystem", system );
+    }
+
+    void MainApplication::setupScene()
+    {
+        Engine::ShaderConfiguration shader ( "BlinnPhong", "../Shaders" );
+
+        Engine::Material* m0 = new Engine::Material ( "m0" );
+        m0->setKd ( Core::Color ( 1.0, 0.0, 0.0, 1.0 ) );
+        m0->setKs ( Core::Color ( 0.0, 0.0, 0.0, 1.0 ) );
+        m0->setMaterialType ( Engine::Material::MaterialType::MAT_TRANSPARENT );
+        Engine::RenderTechnique* r0 = new Engine::RenderTechnique;
+        r0->shaderConfig = shader;
+        r0->material = m0;
+
+        Engine::Material* m1 = new Engine::Material ( "m1" );
+        m1->setKd ( Core::Color ( 0.0, 1.0, 0.0, 1.0 ) );
+        m1->setKs ( Core::Color ( 0.0, 0.0, 0.0, 1.0 ) );
+        //m1->setMaterialType ( Engine::Material::MaterialType::MAT_TRANSPARENT );
+        Engine::RenderTechnique* r1 = new Engine::RenderTechnique;
+        r1->shaderConfig = shader;
+        r1->material = m1;
+
+        Engine::Material* m2 = new Engine::Material ( "m2" );
+        m2->setKd ( Core::Color ( 0.0, 0.0, 1.0, 0.5 ) );
+        m2->setKs ( Core::Color ( 0.0, 0.0, 0.0, 1.0 ) );
+        m2->setMaterialType ( Engine::Material::MaterialType::MAT_TRANSPARENT );
+        Engine::RenderTechnique* r2 = new Engine::RenderTechnique;
+        r2->shaderConfig = shader;
+        r2->material = m2;
+
+        Engine::Material* m3 = new Engine::Material ( "m3" );
+        m3->setKd ( Core::Color ( 1.0, 0.0, 1.0, 0.5 ) );
+        m3->setKs ( Core::Color ( 0.0, 0.0, 0.0, 1.0 ) );
+        m3->setMaterialType ( Engine::Material::MaterialType::MAT_TRANSPARENT );
+        Engine::RenderTechnique* r3 = new Engine::RenderTechnique;
+        r3->shaderConfig = shader;
+        r3->material = m3;
+
+        Engine::Material* m4 = new Engine::Material ( "m4" );
+        m4->setKd ( Core::Color ( 1.0, 1.0, 0.0, 0.5 ) );
+        m4->setKs ( Core::Color ( 0.0, 0.0, 0.0, 1.0 ) );
+        m4->setMaterialType ( Engine::Material::MaterialType::MAT_TRANSPARENT );
+        Engine::RenderTechnique* r4 = new Engine::RenderTechnique;
+        r4->shaderConfig = shader;
+        r4->material = m4;
+
+        Engine::Material* m5 = new Engine::Material ( "m5" );
+        m5->setKd ( Core::Color ( 0.0, 1.0, 1.0, 0.5 ) );
+        m5->setKs ( Core::Color ( 0.0, 0.0, 0.0, 1.0 ) );
+        m5->setMaterialType ( Engine::Material::MaterialType::MAT_TRANSPARENT );
+        Engine::RenderTechnique* r5 = new Engine::RenderTechnique;
+        r5->shaderConfig = shader;
+        r5->material = m5;
+
+        Core::Transform transform;
+        Engine::FancyMeshSystem* system = static_cast<Engine::FancyMeshSystem*> (
+                                              m_engine->getSystem ( "FancyMeshSystem" ) );
+        Engine::EntityManager* manager = m_engine->getEntityManager();
+
+        Engine::Entity* ent0 = manager->getOrCreateEntity ( "box0" );
+        system->addDisplayMeshToEntity ( ent0, Core::MeshUtils::makeBox(), r0 );
+
+        transform.setIdentity();
+        transform.translation() = Core::Vector3 ( 2, 0, -3 );
+        ent0->setTransform ( transform );
+
+        Engine::Entity* ent1 = manager->getOrCreateEntity ( "box1" );
+        system->addDisplayMeshToEntity ( ent1, Core::MeshUtils::makeBox(), r1 );
+
+        transform.setIdentity();
+        transform.translation() = Core::Vector3 ( 0, 0, -3 );
+        ent1->setTransform ( transform );
+
+        Engine::Entity* ent2 = manager->getOrCreateEntity ( "box2" );
+        system->addDisplayMeshToEntity ( ent2, Core::MeshUtils::makeBox(), r2 );
+
+        transform.setIdentity();
+        transform.translation() = Core::Vector3 ( -2, 0, -3 );
+        ent2->setTransform ( transform );
+
+        Engine::Entity* ent3 = manager->getOrCreateEntity ( "box3" );
+        system->addDisplayMeshToEntity ( ent3, Core::MeshUtils::makeBox(), r3 );
+
+        transform.setIdentity();
+        transform.translation() = Core::Vector3 ( 2, 0, -5 );
+        ent3->setTransform ( transform );
+
+        Engine::Entity* ent4 = manager->getOrCreateEntity ( "box4" );
+        system->addDisplayMeshToEntity ( ent4, Core::MeshUtils::makeBox(), r4 );
+
+        transform.setIdentity();
+        transform.translation() = Core::Vector3 ( 0, 0, -5 );
+        ent4->setTransform ( transform );
+
+        Engine::Entity* ent5 = manager->getOrCreateEntity ( "box5" );
+        system->addDisplayMeshToEntity ( ent5, Core::MeshUtils::makeBox(), r5 );
+
+        transform.setIdentity();
+        transform.translation() = Core::Vector3 ( -2, 0, -5 );
+        ent5->setTransform ( transform );
+    }
+
+    void MainApplication::loadFile ( QString path )
+    {
+        std::string pathStr = path.toLocal8Bit().data();
+        bool res = m_engine->loadFile ( pathStr );
+        CORE_UNUSED ( res );
+        m_viewer->handleFileLoading ( pathStr );
+    }
+
+    void MainApplication::radiumFrame()
+    {
+        FrameTimerData timerData;
+        timerData.frameStart = Core::Timer::Clock::now();
+
+        // ----------
+        // 0. Compute time since last frame.
+        const Scalar dt = Core::Timer::getIntervalSeconds( m_lastFrameStart, timerData.frameStart );
+        m_lastFrameStart = timerData.frameStart;
+
+
+        // ----------
+        // 1. Gather user input and dispatch it.
+        auto keyEvents = m_mainWindow->getKeyEvents();
+        auto mouseEvents = m_mainWindow->getMouseEvents();
+        m_mainWindow->flushEvents();
+
+        // TODO : send picking queries to renderer.
+        // NOTE(Charly): For now this is done in the viewer, this might need to move here.
+
+        // ----------
+        // 2. Kickoff rendering
+        m_viewer->startRendering( dt );
+
+
+
+        timerData.tasksStart = Core::Timer::Clock::now();
+
+        // ----------
+        // 3. Run the engine task queue.
+        m_engine->getTasks( m_taskQueue.get(), dt );
+
+        // Run one frame of tasks
+        m_taskQueue->processTaskQueue();
+        timerData.taskData = m_taskQueue->getTimerData();
+        m_taskQueue->flushTaskQueue();
+
+        timerData.tasksEnd = Core::Timer::Clock::now();
+
+        // ----------
+        // 4. Wait until frame is fully rendered and display.
+        m_viewer->waitForRendering();
+        m_viewer->update();
+
+        auto pickingResults = m_viewer->getRenderer()->getPickingResults();
+        if ( pickingResults.size() > 0 )
+        {
+            LOG( logINFO ) << "There has been " << pickingResults.size() << " picking requests this frame";
+            LOG( logINFO ) << "Picking results : ";
+            for ( const auto& res : pickingResults )
+            {
+                LOG( logINFO ) << "Object " << res << " touched.";
+            }
+        }
+        // TODO : get result of picking queries.
+
+        timerData.renderData = m_viewer->getRenderer()->getTimerData();
+
+        // ----------
+        // 5. Frame end.
+        timerData.frameEnd = Core::Timer::Clock::now();
+        timerData.numFrame = m_frameCounter;
+        //m_timerData.addFrame(timerData);
+        ++m_frameCounter;
+
+        // Dump timer data if requested.
+        //LOG_EVERY_N(TIMER_AVERAGE, INFO) << m_timerData;
+        //        if (TIMER_AVERAGE == 1)
+        //        {
+        //            FrameTimerData::printTimerData(timerData);
+        //        }
+        //        else if (TIMER_AVERAGE > 1 && m_frameCounter % TIMER_AVERAGE == 0)
+        //        {
+        //            FrameTimerData::printAverageTimerData(m_timerData);
+        //            m_timerData.clear();
+        //        }
+    }
+
+
+    MainApplication::~MainApplication()
+    {
+        LOG ( logINFO ) << "About to quit... Cleaning RadiumEngine memory";
+        emit stopping();
+        m_engine->cleanup();
+    }
+}