#include <MainApplication/MainApplication.hpp>

#include <Core/CoreMacros.hpp>

#include <QTimer>

#include <Core/Log/Log.hpp>
#include <Core/String/StringUtils.hpp>
#include <Core/Mesh/MeshUtils.hpp>
#include <Core/Math/LinearAlgebra.hpp>
#include <Core/Math/ColorPresets.hpp>
#include <Core/Tasks/Task.hpp>
#include <Core/Tasks/TaskQueue.hpp>
#include <Engine/RadiumEngine.hpp>
#include <Engine/Renderer/Renderer.hpp>
#include <Engine/Renderer/RenderTechnique/RenderTechnique.hpp>
#include <Engine/Renderer/RenderTechnique/Material.hpp>
#include <Engine/Renderer/RenderTechnique/ShaderConfiguration.hpp>
#include <Engine/Entity/Entity.hpp>
#include <Engine/SystemDisplay/SystemDisplay.hpp>
#include <MainApplication/Gui/MainWindow.hpp>

#include <Plugins/FancyMesh/FancyMeshSystem.hpp>


//#include "Plugins/Animation/Skeleton/Skeleton.hpp"
#include "Plugins/Animation/AnimationComponent.hpp"
#include <Core/Animation/Handle/Skeleton.hpp>


// Const parameters : TODO : make config / command line options


namespace Ra
{
    MainApplication::MainApplication( int argc, char** argv )
        : QApplication( argc, argv )
        , m_mainWindow( nullptr )
        , m_engine( nullptr )
        , m_taskQueue( nullptr )
        , m_viewer( nullptr )
        , m_frameTimer( new QTimer( this ) )
        , m_frameCounter( 0 )
        , m_isAboutToQuit( false )
        //, m_timerData(TIMER_AVERAGE)
    {
        // Boilerplate print.

        LOG( logINFO ) << "*** Radium Engine Main App  ***";
        std::stringstream config;
#if defined (CORE_DEBUG)
        config << "(Debug Build) -- ";
#else
        config << "(Release Build) -- ";
#endif

#if defined (ARCH_X86)
        config << " 32 bits x86";
#elif defined (ARCH_X64)
        config << " 64 bits x64";
#endif
        LOG( logINFO ) << config.str();

        config.str( std::string() );
        config << "Floating point format : ";
#if defined(CORE_USE_DOUBLE)
        config << "double precision";
#else
        config << "single precision" ;
#endif

        LOG( logINFO ) << config.str();

        // Handle command line arguments.
        // TODO ( e.g fps limit ) / Keep or not timer data .

        // Create default format for Qt.
        QSurfaceFormat format;
        format.setVersion( 4, 4 );
        format.setProfile( QSurfaceFormat::CoreProfile );
        format.setDepthBufferSize( 24 );
        format.setStencilBufferSize( 8 );
        format.setSamples( 16 );
        format.setSwapBehavior( QSurfaceFormat::DoubleBuffer );
        format.setSwapInterval( 0 );
        QSurfaceFormat::setDefaultFormat( format );

        // Create main window.
        m_mainWindow.reset( new Gui::MainWindow );
        m_mainWindow->show();

        // Allow all events to be processed (thus the viewer should have
        // initialized the OpenGL context..)
        processEvents();

        // Create engine
        m_engine.reset(Engine::RadiumEngine::createInstance());
        m_engine->initialize();
        registerSystems();

        m_viewer = m_mainWindow->getViewer();
        CORE_ASSERT( m_viewer != nullptr, "GUI was not initialized" );
        CORE_ASSERT( m_viewer->context()->isValid(), "OpenGL was not initialized" );

        // Pass the engine to the renderer to complete the initialization process.
        m_viewer->initRenderer();

        // Create task queue with N-1 threads (we keep one for rendering).
        m_taskQueue.reset( new Core::TaskQueue( std::thread::hardware_concurrency() - 1 ) );

        createConnections();

        setupScene();
        emit starting();

        m_lastFrameStart = Core::Timer::Clock::now();
    }

    void MainApplication::createConnections()
    {
        connect( m_mainWindow.get(), SIGNAL( closed() ),
                 this, SLOT( appNeedsToQuit() ) );
    }

    void MainApplication::setupScene()
    {
        Engine::SystemEntity::uiCmp()->addRenderObject(Engine::DrawPrimitives::Grid(Engine::SystemEntity::uiCmp(),Core::Vector3::Zero(), Core::Vector3::UnitX(), Core::Vector3::UnitZ(),Core::Colors::Grey(0.6f)));
<<<<<<< HEAD

        Ra::Core::Animation::Skeleton* skel = new Ra::Core::Animation::Skeleton();
		skel->setName("Test Skeleton");
=======
/*
        AnimationPlugin::Skeleton* skel = new AnimationPlugin::Skeleton("Test Skeleton");
>>>>>>> 07df4109

        skel->m_hier.add(-1);
		skel->m_hier.add(0);
		skel->m_hier.add(1);

        Ra::Core::Animation::Pose pose;
        Core::Transform t = Core::Transform::Identity();
        pose.push_back(t);
        t.translate(Core::Vector3(-1, 0, 1));
        pose.push_back(t);
        t.translate(Core::Vector3(0, 0, 1));
        pose.push_back(t);

        AnimationPlugin::AnimationComponent* comp = new AnimationPlugin::AnimationComponent("Basic anim component");
		comp->set(skel, pose);

        m_engine->getEntityManager()->getOrCreateEntity("Test Skeleton")->addComponent(comp);
        comp->initialize();
*/
    }

    void MainApplication::loadFile( QString path )
    {
        std::string pathStr = path.toLocal8Bit().data();
        bool res = m_engine->loadFile( pathStr );
        CORE_UNUSED( res );
        m_viewer->handleFileLoading( pathStr );
    }

    void MainApplication::framesCountForStatsChanged( int count )
    {
        m_frameCountBeforeUpdate = count;
    }

    void MainApplication::radiumFrame()
    {
        FrameTimerData timerData;
        timerData.frameStart = Core::Timer::Clock::now();

        // ----------
        // 0. Compute time since last frame.
        const Scalar dt = Core::Timer::getIntervalSeconds( m_lastFrameStart, timerData.frameStart );
        m_lastFrameStart = timerData.frameStart;

        // ----------
        // 1. Gather user input and dispatch it.
        auto keyEvents = m_mainWindow->getKeyEvents();
        auto mouseEvents = m_mainWindow->getMouseEvents();

        // Get picking results from last frame and forward it to the selection.
        m_viewer->processPicking();

        m_mainWindow->flushEvents();

        // ----------
        // 2. Kickoff rendering
        m_viewer->startRendering( dt );

        timerData.tasksStart = Core::Timer::Clock::now();

        // ----------
        // 3. Run the engine task queue.
        m_engine->getTasks( m_taskQueue.get(), dt );

        // Run one frame of tasks
        m_taskQueue->startTasks();
        m_taskQueue->waitForTasks();
        timerData.taskData = m_taskQueue->getTimerData();
        m_taskQueue->flushTaskQueue();

        timerData.tasksEnd = Core::Timer::Clock::now();

        // ----------
        // 4. Wait until frame is fully rendered and display.
        m_viewer->waitForRendering();
        m_viewer->update();

        timerData.renderData = m_viewer->getRenderer()->getTimerData();

        // ----------
        // 5. Synchronize whatever needs synchronisation
        m_engine->endFrameSync();

        // ----------
        // 6. Frame end.
        timerData.frameEnd = Core::Timer::Clock::now();
        timerData.numFrame = m_frameCounter;

        m_timerData.push_back( timerData );
        ++m_frameCounter;

        if ( m_frameCounter % m_frameCountBeforeUpdate == 0 )
        {
            emit( updateFrameStats( m_timerData ) );
            m_timerData.clear();
        }
        emit endFrame();
    }

    void MainApplication::appNeedsToQuit()
    {
        LOG( logDEBUG ) << "About to quit.";
        m_isAboutToQuit = true;
    }

    MainApplication::~MainApplication()
    {
        LOG( logINFO ) << "About to quit... Cleaning RadiumEngine memory";
        emit stopping();
        m_engine->cleanup();
    }
}
<|MERGE_RESOLUTION|>--- conflicted
+++ resolved
@@ -1,247 +1,242 @@
-#include <MainApplication/MainApplication.hpp>
-
-#include <Core/CoreMacros.hpp>
-
-#include <QTimer>
-
-#include <Core/Log/Log.hpp>
-#include <Core/String/StringUtils.hpp>
-#include <Core/Mesh/MeshUtils.hpp>
-#include <Core/Math/LinearAlgebra.hpp>
-#include <Core/Math/ColorPresets.hpp>
-#include <Core/Tasks/Task.hpp>
-#include <Core/Tasks/TaskQueue.hpp>
-#include <Engine/RadiumEngine.hpp>
-#include <Engine/Renderer/Renderer.hpp>
-#include <Engine/Renderer/RenderTechnique/RenderTechnique.hpp>
-#include <Engine/Renderer/RenderTechnique/Material.hpp>
-#include <Engine/Renderer/RenderTechnique/ShaderConfiguration.hpp>
-#include <Engine/Entity/Entity.hpp>
-#include <Engine/SystemDisplay/SystemDisplay.hpp>
-#include <MainApplication/Gui/MainWindow.hpp>
-
-#include <Plugins/FancyMesh/FancyMeshSystem.hpp>
-
-
-//#include "Plugins/Animation/Skeleton/Skeleton.hpp"
-#include "Plugins/Animation/AnimationComponent.hpp"
-#include <Core/Animation/Handle/Skeleton.hpp>
-
-
-// Const parameters : TODO : make config / command line options
-
-
-namespace Ra
-{
-    MainApplication::MainApplication( int argc, char** argv )
-        : QApplication( argc, argv )
-        , m_mainWindow( nullptr )
-        , m_engine( nullptr )
-        , m_taskQueue( nullptr )
-        , m_viewer( nullptr )
-        , m_frameTimer( new QTimer( this ) )
-        , m_frameCounter( 0 )
-        , m_isAboutToQuit( false )
-        //, m_timerData(TIMER_AVERAGE)
-    {
-        // Boilerplate print.
-
-        LOG( logINFO ) << "*** Radium Engine Main App  ***";
-        std::stringstream config;
-#if defined (CORE_DEBUG)
-        config << "(Debug Build) -- ";
-#else
-        config << "(Release Build) -- ";
-#endif
-
-#if defined (ARCH_X86)
-        config << " 32 bits x86";
-#elif defined (ARCH_X64)
-        config << " 64 bits x64";
-#endif
-        LOG( logINFO ) << config.str();
-
-        config.str( std::string() );
-        config << "Floating point format : ";
-#if defined(CORE_USE_DOUBLE)
-        config << "double precision";
-#else
-        config << "single precision" ;
-#endif
-
-        LOG( logINFO ) << config.str();
-
-        // Handle command line arguments.
-        // TODO ( e.g fps limit ) / Keep or not timer data .
-
-        // Create default format for Qt.
-        QSurfaceFormat format;
-        format.setVersion( 4, 4 );
-        format.setProfile( QSurfaceFormat::CoreProfile );
-        format.setDepthBufferSize( 24 );
-        format.setStencilBufferSize( 8 );
-        format.setSamples( 16 );
-        format.setSwapBehavior( QSurfaceFormat::DoubleBuffer );
-        format.setSwapInterval( 0 );
-        QSurfaceFormat::setDefaultFormat( format );
-
-        // Create main window.
-        m_mainWindow.reset( new Gui::MainWindow );
-        m_mainWindow->show();
-
-        // Allow all events to be processed (thus the viewer should have
-        // initialized the OpenGL context..)
-        processEvents();
-
-        // Create engine
-        m_engine.reset(Engine::RadiumEngine::createInstance());
-        m_engine->initialize();
-        registerSystems();
-
-        m_viewer = m_mainWindow->getViewer();
-        CORE_ASSERT( m_viewer != nullptr, "GUI was not initialized" );
-        CORE_ASSERT( m_viewer->context()->isValid(), "OpenGL was not initialized" );
-
-        // Pass the engine to the renderer to complete the initialization process.
-        m_viewer->initRenderer();
-
-        // Create task queue with N-1 threads (we keep one for rendering).
-        m_taskQueue.reset( new Core::TaskQueue( std::thread::hardware_concurrency() - 1 ) );
-
-        createConnections();
-
-        setupScene();
-        emit starting();
-
-        m_lastFrameStart = Core::Timer::Clock::now();
-    }
-
-    void MainApplication::createConnections()
-    {
-        connect( m_mainWindow.get(), SIGNAL( closed() ),
-                 this, SLOT( appNeedsToQuit() ) );
-    }
-
-    void MainApplication::setupScene()
-    {
-        Engine::SystemEntity::uiCmp()->addRenderObject(Engine::DrawPrimitives::Grid(Engine::SystemEntity::uiCmp(),Core::Vector3::Zero(), Core::Vector3::UnitX(), Core::Vector3::UnitZ(),Core::Colors::Grey(0.6f)));
-<<<<<<< HEAD
-
-        Ra::Core::Animation::Skeleton* skel = new Ra::Core::Animation::Skeleton();
-		skel->setName("Test Skeleton");
-=======
-/*
-        AnimationPlugin::Skeleton* skel = new AnimationPlugin::Skeleton("Test Skeleton");
->>>>>>> 07df4109
-
-        skel->m_hier.add(-1);
-		skel->m_hier.add(0);
-		skel->m_hier.add(1);
-
-        Ra::Core::Animation::Pose pose;
-        Core::Transform t = Core::Transform::Identity();
-        pose.push_back(t);
-        t.translate(Core::Vector3(-1, 0, 1));
-        pose.push_back(t);
-        t.translate(Core::Vector3(0, 0, 1));
-        pose.push_back(t);
-
-        AnimationPlugin::AnimationComponent* comp = new AnimationPlugin::AnimationComponent("Basic anim component");
-		comp->set(skel, pose);
-
-        m_engine->getEntityManager()->getOrCreateEntity("Test Skeleton")->addComponent(comp);
-        comp->initialize();
-*/
-    }
-
-    void MainApplication::loadFile( QString path )
-    {
-        std::string pathStr = path.toLocal8Bit().data();
-        bool res = m_engine->loadFile( pathStr );
-        CORE_UNUSED( res );
-        m_viewer->handleFileLoading( pathStr );
-    }
-
-    void MainApplication::framesCountForStatsChanged( int count )
-    {
-        m_frameCountBeforeUpdate = count;
-    }
-
-    void MainApplication::radiumFrame()
-    {
-        FrameTimerData timerData;
-        timerData.frameStart = Core::Timer::Clock::now();
-
-        // ----------
-        // 0. Compute time since last frame.
-        const Scalar dt = Core::Timer::getIntervalSeconds( m_lastFrameStart, timerData.frameStart );
-        m_lastFrameStart = timerData.frameStart;
-
-        // ----------
-        // 1. Gather user input and dispatch it.
-        auto keyEvents = m_mainWindow->getKeyEvents();
-        auto mouseEvents = m_mainWindow->getMouseEvents();
-
-        // Get picking results from last frame and forward it to the selection.
-        m_viewer->processPicking();
-
-        m_mainWindow->flushEvents();
-
-        // ----------
-        // 2. Kickoff rendering
-        m_viewer->startRendering( dt );
-
-        timerData.tasksStart = Core::Timer::Clock::now();
-
-        // ----------
-        // 3. Run the engine task queue.
-        m_engine->getTasks( m_taskQueue.get(), dt );
-
-        // Run one frame of tasks
-        m_taskQueue->startTasks();
-        m_taskQueue->waitForTasks();
-        timerData.taskData = m_taskQueue->getTimerData();
-        m_taskQueue->flushTaskQueue();
-
-        timerData.tasksEnd = Core::Timer::Clock::now();
-
-        // ----------
-        // 4. Wait until frame is fully rendered and display.
-        m_viewer->waitForRendering();
-        m_viewer->update();
-
-        timerData.renderData = m_viewer->getRenderer()->getTimerData();
-
-        // ----------
-        // 5. Synchronize whatever needs synchronisation
-        m_engine->endFrameSync();
-
-        // ----------
-        // 6. Frame end.
-        timerData.frameEnd = Core::Timer::Clock::now();
-        timerData.numFrame = m_frameCounter;
-
-        m_timerData.push_back( timerData );
-        ++m_frameCounter;
-
-        if ( m_frameCounter % m_frameCountBeforeUpdate == 0 )
-        {
-            emit( updateFrameStats( m_timerData ) );
-            m_timerData.clear();
-        }
-        emit endFrame();
-    }
-
-    void MainApplication::appNeedsToQuit()
-    {
-        LOG( logDEBUG ) << "About to quit.";
-        m_isAboutToQuit = true;
-    }
-
-    MainApplication::~MainApplication()
-    {
-        LOG( logINFO ) << "About to quit... Cleaning RadiumEngine memory";
-        emit stopping();
-        m_engine->cleanup();
-    }
-}
+#include <MainApplication/MainApplication.hpp>
+
+#include <Core/CoreMacros.hpp>
+
+#include <QTimer>
+
+#include <Core/Log/Log.hpp>
+#include <Core/String/StringUtils.hpp>
+#include <Core/Mesh/MeshUtils.hpp>
+#include <Core/Math/LinearAlgebra.hpp>
+#include <Core/Math/ColorPresets.hpp>
+#include <Core/Tasks/Task.hpp>
+#include <Core/Tasks/TaskQueue.hpp>
+#include <Engine/RadiumEngine.hpp>
+#include <Engine/Renderer/Renderer.hpp>
+#include <Engine/Renderer/RenderTechnique/RenderTechnique.hpp>
+#include <Engine/Renderer/RenderTechnique/Material.hpp>
+#include <Engine/Renderer/RenderTechnique/ShaderConfiguration.hpp>
+#include <Engine/Entity/Entity.hpp>
+#include <Engine/SystemDisplay/SystemDisplay.hpp>
+#include <MainApplication/Gui/MainWindow.hpp>
+
+#include <Plugins/FancyMesh/FancyMeshSystem.hpp>
+
+
+//#include "Plugins/Animation/Skeleton/Skeleton.hpp"
+#include "Plugins/Animation/AnimationComponent.hpp"
+#include <Core/Animation/Handle/Skeleton.hpp>
+
+
+// Const parameters : TODO : make config / command line options
+
+
+namespace Ra
+{
+    MainApplication::MainApplication( int argc, char** argv )
+        : QApplication( argc, argv )
+        , m_mainWindow( nullptr )
+        , m_engine( nullptr )
+        , m_taskQueue( nullptr )
+        , m_viewer( nullptr )
+        , m_frameTimer( new QTimer( this ) )
+        , m_frameCounter( 0 )
+        , m_isAboutToQuit( false )
+        //, m_timerData(TIMER_AVERAGE)
+    {
+        // Boilerplate print.
+
+        LOG( logINFO ) << "*** Radium Engine Main App  ***";
+        std::stringstream config;
+#if defined (CORE_DEBUG)
+        config << "(Debug Build) -- ";
+#else
+        config << "(Release Build) -- ";
+#endif
+
+#if defined (ARCH_X86)
+        config << " 32 bits x86";
+#elif defined (ARCH_X64)
+        config << " 64 bits x64";
+#endif
+        LOG( logINFO ) << config.str();
+
+        config.str( std::string() );
+        config << "Floating point format : ";
+#if defined(CORE_USE_DOUBLE)
+        config << "double precision";
+#else
+        config << "single precision" ;
+#endif
+
+        LOG( logINFO ) << config.str();
+
+        // Handle command line arguments.
+        // TODO ( e.g fps limit ) / Keep or not timer data .
+
+        // Create default format for Qt.
+        QSurfaceFormat format;
+        format.setVersion( 4, 4 );
+        format.setProfile( QSurfaceFormat::CoreProfile );
+        format.setDepthBufferSize( 24 );
+        format.setStencilBufferSize( 8 );
+        format.setSamples( 16 );
+        format.setSwapBehavior( QSurfaceFormat::DoubleBuffer );
+        format.setSwapInterval( 0 );
+        QSurfaceFormat::setDefaultFormat( format );
+
+        // Create main window.
+        m_mainWindow.reset( new Gui::MainWindow );
+        m_mainWindow->show();
+
+        // Allow all events to be processed (thus the viewer should have
+        // initialized the OpenGL context..)
+        processEvents();
+
+        // Create engine
+        m_engine.reset(Engine::RadiumEngine::createInstance());
+        m_engine->initialize();
+        registerSystems();
+
+        m_viewer = m_mainWindow->getViewer();
+        CORE_ASSERT( m_viewer != nullptr, "GUI was not initialized" );
+        CORE_ASSERT( m_viewer->context()->isValid(), "OpenGL was not initialized" );
+
+        // Pass the engine to the renderer to complete the initialization process.
+        m_viewer->initRenderer();
+
+        // Create task queue with N-1 threads (we keep one for rendering).
+        m_taskQueue.reset( new Core::TaskQueue( std::thread::hardware_concurrency() - 1 ) );
+
+        createConnections();
+
+        setupScene();
+        emit starting();
+
+        m_lastFrameStart = Core::Timer::Clock::now();
+    }
+
+    void MainApplication::createConnections()
+    {
+        connect( m_mainWindow.get(), SIGNAL( closed() ),
+                 this, SLOT( appNeedsToQuit() ) );
+    }
+
+    void MainApplication::setupScene()
+    {
+        Engine::SystemEntity::uiCmp()->addRenderObject(Engine::DrawPrimitives::Grid(Engine::SystemEntity::uiCmp(),Core::Vector3::Zero(), Core::Vector3::UnitX(), Core::Vector3::UnitZ(),Core::Colors::Grey(0.6f)));
+
+//		Ra::Core::Animation::Skeleton* skel = new Ra::Core::Animation::Skeleton();
+//		skel->setName("Test Skeleton");
+
+//        skel->m_hier.add(-1);
+//		skel->m_hier.add(0);
+//		skel->m_hier.add(1);
+
+//        Ra::Core::Animation::Pose pose;
+//        Core::Transform t = Core::Transform::Identity();
+//        pose.push_back(t);
+//        t.translate(Core::Vector3(-1, 0, 1));
+//        pose.push_back(t);
+//        t.translate(Core::Vector3(0, 0, 1));
+//        pose.push_back(t);
+//		skel->setPose(pose, Ra::Core::Animation::Handle::SpaceType::MODEL);
+
+//        AnimationPlugin::AnimationComponent* comp = new AnimationPlugin::AnimationComponent("Basic anim component");
+//		comp->set(*skel);
+
+//        m_engine->getEntityManager()->getOrCreateEntity("Test Skeleton")->addComponent(comp);
+//        comp->initialize();
+    }
+
+    void MainApplication::loadFile( QString path )
+    {
+        std::string pathStr = path.toLocal8Bit().data();
+        bool res = m_engine->loadFile( pathStr );
+        CORE_UNUSED( res );
+        m_viewer->handleFileLoading( pathStr );
+    }
+
+    void MainApplication::framesCountForStatsChanged( int count )
+    {
+        m_frameCountBeforeUpdate = count;
+    }
+
+    void MainApplication::radiumFrame()
+    {
+        FrameTimerData timerData;
+        timerData.frameStart = Core::Timer::Clock::now();
+
+        // ----------
+        // 0. Compute time since last frame.
+        const Scalar dt = Core::Timer::getIntervalSeconds( m_lastFrameStart, timerData.frameStart );
+        m_lastFrameStart = timerData.frameStart;
+
+        // ----------
+        // 1. Gather user input and dispatch it.
+        auto keyEvents = m_mainWindow->getKeyEvents();
+        auto mouseEvents = m_mainWindow->getMouseEvents();
+
+        // Get picking results from last frame and forward it to the selection.
+        m_viewer->processPicking();
+
+        m_mainWindow->flushEvents();
+
+        // ----------
+        // 2. Kickoff rendering
+        m_viewer->startRendering( dt );
+
+        timerData.tasksStart = Core::Timer::Clock::now();
+
+        // ----------
+        // 3. Run the engine task queue.
+        m_engine->getTasks( m_taskQueue.get(), dt );
+
+        // Run one frame of tasks
+        m_taskQueue->startTasks();
+        m_taskQueue->waitForTasks();
+        timerData.taskData = m_taskQueue->getTimerData();
+        m_taskQueue->flushTaskQueue();
+
+        timerData.tasksEnd = Core::Timer::Clock::now();
+
+        // ----------
+        // 4. Wait until frame is fully rendered and display.
+        m_viewer->waitForRendering();
+        m_viewer->update();
+
+        timerData.renderData = m_viewer->getRenderer()->getTimerData();
+
+        // ----------
+        // 5. Synchronize whatever needs synchronisation
+        m_engine->endFrameSync();
+
+        // ----------
+        // 6. Frame end.
+        timerData.frameEnd = Core::Timer::Clock::now();
+        timerData.numFrame = m_frameCounter;
+
+        m_timerData.push_back( timerData );
+        ++m_frameCounter;
+
+        if ( m_frameCounter % m_frameCountBeforeUpdate == 0 )
+        {
+            emit( updateFrameStats( m_timerData ) );
+            m_timerData.clear();
+        }
+        emit endFrame();
+    }
+
+    void MainApplication::appNeedsToQuit()
+    {
+        LOG( logDEBUG ) << "About to quit.";
+        m_isAboutToQuit = true;
+    }
+
+    MainApplication::~MainApplication()
+    {
+        LOG( logINFO ) << "About to quit... Cleaning RadiumEngine memory";
+        emit stopping();
+        m_engine->cleanup();
+    }
+}