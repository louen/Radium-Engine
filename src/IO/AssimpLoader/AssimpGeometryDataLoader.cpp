#include <IO/AssimpLoader/AssimpGeometryDataLoader.hpp>

#include <assimp/scene.h>
#include <assimp/mesh.h>

#include <Core/File/GeometryData.hpp>
#include <Core/Log/Log.hpp>

#include <IO/AssimpLoader/AssimpWrapper.hpp>

namespace Ra {
    namespace IO {

        Triplet::Triplet( const Core::Vector3& v ) : m_v( v ) { }

        bool Triplet::operator==( const Triplet& t ) const {
            return ( m_v.isApprox( t.m_v ) );
        }

        bool Triplet::operator<( const Triplet& t ) const {
            if( m_v[0] < t.m_v[0] ) return true;
            if( m_v[0] == t.m_v[0] ) {
                if( m_v[1] < t.m_v[1] ) return true;
                if( m_v[1] == t.m_v[1] ) {
                    return ( m_v[2] < t.m_v[2] );
                }
            }
            return false;
        }




        AssimpGeometryDataLoader::AssimpGeometryDataLoader( const std::string& filepath, const bool VERBOSE_MODE )
                : DataLoader<Asset::GeometryData>( VERBOSE_MODE )
                , m_filepath( filepath )
        {
        }

        AssimpGeometryDataLoader::~AssimpGeometryDataLoader()
        {
        }

        /// LOADING
        void AssimpGeometryDataLoader::loadData( const aiScene* scene, std::vector< std::unique_ptr< Asset::GeometryData > >& data ) {
            data.clear();

            if( scene == nullptr ) {
                LOG( logINFO ) << "AssimpGeometryDataLoader : scene is nullptr.";
                return;
            }

            if( !sceneHasGeometry( scene ) ) {
                LOG( logINFO ) << "AssimpGeometryDataLoader : scene has no mesh.";
                return;
            }

            if( m_verbose ) {
                LOG( logINFO ) << "File contains geometry.";
                LOG( logINFO ) << "Geometry Loading begin...";
            }

            loadGeometryData( scene, data );

            if( m_verbose ) {
                LOG( logINFO ) << "Geometry Loading end.\n";
            }
        }

        bool AssimpGeometryDataLoader::sceneHasGeometry( const aiScene* scene ) const {
            return ( sceneGeometrySize( scene ) != 0 );
        }

        uint AssimpGeometryDataLoader::sceneGeometrySize( const aiScene* scene ) const {
            uint mesh_size = 0;
            if( scene->HasMeshes() )
            {
                const uint size = scene->mNumMeshes;
                for( uint i = 0; i < size; ++i ) {
                    aiMesh* mesh = scene->mMeshes[i];
                    if( mesh->HasPositions() ) {
                        ++mesh_size;
                    }
                }
            }
            return mesh_size;
        }

        void AssimpGeometryDataLoader::loadMeshData( const aiMesh& mesh, Asset::GeometryData& data, std::set<std::string>& usedNames )
        {
            fetchName( mesh, data, usedNames );
            fetchType( mesh, data );
            fetchVertices( mesh, data );
            if ( data.isLineMesh() )
            {
                fetchEdges( mesh, data );
            }
            else
            {
                fetchFaces( mesh, data );
            }

            if ( data.isTetraMesh() || data.isHexMesh() )
            {
                fetchPolyhedron( mesh, data );
            }

            if ( mesh.HasNormals() )
            {
                fetchNormals( mesh, data );
            }

            if ( mesh.HasTangentsAndBitangents() )
            {
                fetchTangents( mesh, data );
                fetchBitangents( mesh, data );
            }

            // FIXME( Charly ) << "Is it safe to only consider texcoord 0 ?
            if( mesh.HasTextureCoords( 0 ) ) {
                fetchTextureCoordinates( mesh, data );
            }

            /*
              if( mesh.HasVertexColors() ) {
              fetchColors( mesh, data );
              }
            */

            /*
            if (mesh.HasBones())
            {
                fetchBoneWeights(mesh, data);
            }
            */
        }

        void AssimpGeometryDataLoader::loadMeshFrame( const aiNode* node, const Core::Transform& parentFrame,
                                                      const std::map< uint, uint >& indexTable,
                                                      std::vector< std::unique_ptr< Asset::GeometryData > >& data ) const
        {
            const uint child_size = node->mNumChildren;
            const uint mesh_size  = node->mNumMeshes;
            if( ( child_size == 0 ) && ( mesh_size == 0 ) )
            {
                return;
            }

            Core::Transform frame = parentFrame * assimpToCore( node->mTransformation );
            for( uint i = 0; i < mesh_size; ++i )
            {
                const uint ID = node->mMeshes[i];
                auto it = indexTable.find( ID );
                if( it != indexTable.end() )
                {
                    data[it->second]->setFrame( frame );
                }
            }

            for( uint i = 0; i < child_size; ++i )
            {
                loadMeshFrame( node->mChildren[i], frame, indexTable, data );
            }
        }

        void AssimpGeometryDataLoader::fetchName( const aiMesh& mesh, Asset::GeometryData& data, std::set<std::string>& usedNames) const
        {
            std::string name = assimpToCore(mesh.mName);
            while (usedNames.find(name) != usedNames.end())
            {
                name.append("_");
            }
            usedNames.insert(name);
            data.setName(name);
        }

        void AssimpGeometryDataLoader::fetchType( const aiMesh& mesh, Asset::GeometryData& data ) const
        {
            data.setType( Asset::GeometryData::UNKNOWN );
            uint face_type = 0;
            for( uint i = 0; i < mesh.mNumFaces; ++i ) {
                face_type = std::max( face_type, mesh.mFaces[i].mNumIndices );
            }
            if( face_type != 1 ) {
                switch( face_type ) {
                    case 0: {
                        data.setType( Asset::GeometryData::POINT_CLOUD );
                    } break;
                    case 2: {
                        data.setType( Asset::GeometryData::LINE_MESH );
                    } break;
                    case 3: {
                        data.setType( Asset::GeometryData::TRI_MESH );
                    } break;
                    case 4: {
                        data.setType( Asset::GeometryData::QUAD_MESH );
                    } break;
                    default: {
                        data.setType( Asset::GeometryData::POLY_MESH );
                    } break;
                }
            }
        }

        void AssimpGeometryDataLoader::fetchVertices( const aiMesh& mesh, Asset::GeometryData& data ) {
            const uint size = mesh.mNumVertices;
<<<<<<< HEAD
#if 0
            Asset::GeometryData::Vector3Array vertex( size );
            vertex.resize( size );
            #pragma omp parallel for
            for( uint i = 0; i < size; ++i ) {
                vertex[i] = assimpToCore( mesh.mVertices[i] );
            }
#else
            Asset::GeometryData::Vector3Array vertex;
=======
            auto &vertex = data.getVertices();
            vertex.reserve( size );
            auto& duplicateTable = data.getDuplicateTable();
            duplicateTable.reserve( size );
>>>>>>> 72386c33
            std::map< Triplet, uint > uniqueTable;
            for( uint i = 0; i < size; ++i ) {
                const Core::Vector3 v = assimpToCore( mesh.mVertices[i] );
                const Triplet t( v );
                auto it = uniqueTable.find( t );
                if( it == uniqueTable.end() || data.isLoadingDuplicates() ) {
                    duplicateTable.push_back( vertex.size() );
                    uniqueTable[t] = vertex.size();
                    vertex.push_back( v );
<<<<<<< HEAD
                    uniqueTable[t]    = vertex.size() - 1;
                    duplicateTable[i] = vertex.size() - 1;
=======
>>>>>>> 72386c33
                } else {
                    duplicateTable.push_back( it->second );
                }
            }
            vertex.shrink_to_fit();
            duplicateTable.shrink_to_fit();
        }

        /// EDGE
        void AssimpGeometryDataLoader::fetchEdges( const aiMesh& mesh, Asset::GeometryData& data ) const {
            const uint size = mesh.mNumFaces;
<<<<<<< HEAD
            Asset::GeometryData::Vector2uArray edge( size );
=======
            auto &edge = data.getEdges();
            edge.resize( size );
>>>>>>> 72386c33
            #pragma omp parallel for
            for( uint i = 0; i < size; ++i ) {
                edge[i] = assimpToCore( mesh.mFaces[i].mIndices, mesh.mFaces[i].mNumIndices ).cast<uint>();
                if( !data.isLoadingDuplicates() ) {
                    edge[i][0] = data.getDuplicateTable().at( edge[i][0] );
                    edge[i][1] = data.getDuplicateTable().at( edge[i][1] );
                }
            }
        }

        void AssimpGeometryDataLoader::fetchFaces( const aiMesh& mesh, Asset::GeometryData& data ) const {
            const uint size = mesh.mNumFaces;
<<<<<<< HEAD
            Asset::GeometryData::VectorNuArray face( size );
=======
            auto &face = data.getFaces();
            face.resize( size );
>>>>>>> 72386c33
            #pragma omp parallel for
            for( uint i = 0; i < size; ++i ) {
                face[i] = assimpToCore( mesh.mFaces[i].mIndices, mesh.mFaces[i].mNumIndices ).cast<uint>();
                if( !data.isLoadingDuplicates() ) {
                    const uint face_vertices = mesh.mFaces[i].mNumIndices;
                    for( uint j = 0; j < face_vertices; ++j ) {
                        face[i][j] = data.getDuplicateTable().at( face[i][j] );
                    }
                }
            }
        }

        void AssimpGeometryDataLoader::fetchPolyhedron( const aiMesh& mesh, Asset::GeometryData& data ) const {
            // TO DO
        }

        void AssimpGeometryDataLoader::fetchNormals( const aiMesh& mesh, Asset::GeometryData& data ) const {
<<<<<<< HEAD
            const uint size = mesh.mNumVertices;
            Asset::GeometryData::Vector3Array normal(data.getVerticesSize(), Core::Vector3::Zero());
            #pragma omp parallel for
            for( int i = 0; i < int(size); ++i )
=======
            auto &normal = data.getNormals();
            normal.resize( data.getVerticesSize(), Core::Vector3::Zero() );

            #pragma omp parallel for if (data.isLoadingDuplicates())
            for( uint i = 0; i < mesh.mNumVertices; ++i )
>>>>>>> 72386c33
            {
                normal.at( data.getDuplicateTable().at( i ) ) += assimpToCore( mesh.mNormals[i] );
            }

            #pragma omp parallel for
            for( uint i = 0; i < uint( normal.size() ); ++i )
            {
                normal[i].normalize();
            }
        }

        void AssimpGeometryDataLoader::fetchTangents( const aiMesh& mesh, Asset::GeometryData& data ) const {
#if defined(RADIUM_WITH_TEXTURES)
            const uint size = mesh.mNumVertices;
<<<<<<< HEAD
            Asset::GeometryData::Vector3Array tangent(data.getVerticesSize(), Core::Vector3::Zero());
=======
            auto &tangent = data.getTangents();
            tangent.resize( size, Core::Vector3::Zero() );
>>>>>>> 72386c33
            #pragma omp parallel for
            for( uint i = 0; i < size; ++i )
            {
                tangent[i] = assimpToCore( mesh.mTangents[i] );
            }
#endif
        }

        void AssimpGeometryDataLoader::fetchBitangents( const aiMesh& mesh, Asset::GeometryData& data ) const {
#if defined(RADIUM_WITH_TEXTURES)
            const uint size = mesh.mNumVertices;
<<<<<<< HEAD
            Asset::GeometryData::Vector3Array bitangent(data.getVerticesSize());
=======
            auto &bitangent = data.getBiTangents();
            bitangent.resize( size );
>>>>>>> 72386c33
            #pragma omp parallel for
            for( uint i = 0; i < size; ++i )
            {
                bitangent[i] = assimpToCore( mesh.mBitangents[i] );
            }
#endif
        }

        void AssimpGeometryDataLoader::fetchTextureCoordinates( const aiMesh& mesh, Asset::GeometryData& data ) const {
#if ( defined(RADIUM_WITH_TEXTURES) )
            const uint size = mesh.mNumVertices;
<<<<<<< HEAD
            Asset::GeometryData::Vector3Array texcoord(data.getVerticesSize());
=======
            auto &texcoord = data.getTexCoords();
            texcoord.resize( data.getVerticesSize() );
>>>>>>> 72386c33
            #pragma omp parallel for
            for ( uint i = 0; i < size; ++i )
            {
                // FIXME(Charly): Is it safe to only consider texcoords[0] ?
                texcoord.at( i ) = assimpToCore( mesh.mTextureCoords[0][i] );
            }
#endif
        }

        void AssimpGeometryDataLoader::fetchColors( const aiMesh& mesh, Asset::GeometryData& data ) const {
            // TO DO
        }

        void AssimpGeometryDataLoader::fetchBoneWeights(const aiMesh& mesh, Asset::GeometryData& data) const
        {
#if 0
            GeometryData::WeightArray weights(data.getVerticesSize());

            for (uint i = 0; i < mesh.mNumBones; ++i)
            {
                aiBone* bone = mesh.mBones[i];

                for (uint j = 0; j < bone->mNumWeights; ++j)
                {
                    aiVertexWeight w = bone->mWeights[j];

                    uint id = w.mVertexId;
                    CORE_ASSERT(id < data.getVerticesSize(), "Vertex ID is out of bounds");
                    weights[id].push_back({w.mWeight, i});
                }
            }

            data.setWeights(weights);
#endif
        }

        void AssimpGeometryDataLoader::loadMaterial( const aiMaterial& material, Asset::GeometryData& data ) const {

            Asset::MaterialData mat;
            aiColor4D    color;
            float        shininess;
            float        opacity;
            aiString     name;

            if( AI_SUCCESS == material.Get( AI_MATKEY_COLOR_DIFFUSE, color ) )
            {
                mat.m_hasDiffuse = true;
                mat.m_diffuse    = assimpToCore( color );
            }

            if( AI_SUCCESS == material.Get( AI_MATKEY_COLOR_SPECULAR, color ) )
            {
                mat.m_hasSpecular = true;
                mat.m_specular    = assimpToCore( color );
            }

            if( AI_SUCCESS == material.Get( AI_MATKEY_SHININESS, shininess ) )
            {
                mat.m_hasShininess = true;
                mat.m_shininess    = shininess;
            }

            if (AI_SUCCESS == material.Get( AI_MATKEY_OPACITY, opacity ) )
            {
                mat.m_hasOpacity = true;
                // NOTE(charly): Due to collada way of handling objects that have an alpha map, we must ensure
                //               we do not have zeros in here.
                mat.m_opacity    = opacity < 1e-5 ? 1 : opacity;
            }

            if( AI_SUCCESS == material.Get( AI_MATKEY_TEXTURE( aiTextureType_DIFFUSE, 0 ), name ) )
            {
                mat.m_texDiffuse = m_filepath + "/" + assimpToCore( name );
                mat.m_hasTexDiffuse = true;
            }

            if( AI_SUCCESS == material.Get( AI_MATKEY_TEXTURE( aiTextureType_SPECULAR, 0 ), name ) )
            {
                mat.m_texSpecular = m_filepath + "/" + assimpToCore( name );
                mat.m_hasTexSpecular = true;
            }

            if( AI_SUCCESS == material.Get( AI_MATKEY_TEXTURE( aiTextureType_SHININESS, 0 ), name ) )
            {
                mat.m_texShininess = m_filepath + "/" + assimpToCore( name );
                mat.m_hasTexShininess = true;
            }

            if( AI_SUCCESS == material.Get( AI_MATKEY_TEXTURE( aiTextureType_NORMALS, 0 ), name ) )
            {
                mat.m_texNormal = m_filepath + "/" + assimpToCore( name );
                mat.m_hasTexNormal = true;
            }

            // Assimp loads objs bump maps as height maps, gj bro
            if( AI_SUCCESS == material.Get( AI_MATKEY_TEXTURE( aiTextureType_HEIGHT, 0 ), name ) )
            {
                mat.m_texNormal = m_filepath + "/" + assimpToCore( name );
                mat.m_hasTexNormal = true;
            }

            if( AI_SUCCESS == material.Get( AI_MATKEY_TEXTURE( aiTextureType_OPACITY, 0 ), name ) )
            {
                mat.m_texOpacity = m_filepath + "/" + assimpToCore( name );
                mat.m_hasTexOpacity = true;
            }

            data.setMaterial( mat );
        }

        void AssimpGeometryDataLoader::loadGeometryData( const aiScene* scene, std::vector< std::unique_ptr< Asset::GeometryData > >& data ) {
            const uint size = scene->mNumMeshes;
            std::map< uint, uint > indexTable;
            std::set<std::string> usedNames;
            for( uint i = 0; i < size; ++i ) {
                aiMesh* mesh = scene->mMeshes[i];
                if( mesh->HasPositions() ) {
                    Asset::GeometryData* geometry = new Asset::GeometryData();
#ifdef RADIUM_WITH_TEXTURES
                    geometry->setLoadDuplicates(true);
#endif
                    loadMeshData( *mesh, *geometry, usedNames );
                    if( scene->HasMaterials() ) {
                        const uint matID = mesh->mMaterialIndex;
                        if( matID < scene->mNumMaterials ) {
                            aiMaterial* material = scene->mMaterials[matID];
                            loadMaterial( *material, *geometry );
                        }
                    }
                    data.push_back( std::unique_ptr< Asset::GeometryData >( geometry ) );
                    indexTable[i] = data.size() - 1;

                    if ( m_verbose )
                    {
                        geometry->displayInfo();
                    }

                }
            }
            loadMeshFrame( scene->mRootNode, Core::Transform::Identity(), indexTable, data );
        }



    } // namespace Asset
} // namespace Ra<|MERGE_RESOLUTION|>--- conflicted
+++ resolved
@@ -204,22 +204,10 @@
 
         void AssimpGeometryDataLoader::fetchVertices( const aiMesh& mesh, Asset::GeometryData& data ) {
             const uint size = mesh.mNumVertices;
-<<<<<<< HEAD
-#if 0
-            Asset::GeometryData::Vector3Array vertex( size );
-            vertex.resize( size );
-            #pragma omp parallel for
-            for( uint i = 0; i < size; ++i ) {
-                vertex[i] = assimpToCore( mesh.mVertices[i] );
-            }
-#else
-            Asset::GeometryData::Vector3Array vertex;
-=======
             auto &vertex = data.getVertices();
             vertex.reserve( size );
             auto& duplicateTable = data.getDuplicateTable();
             duplicateTable.reserve( size );
->>>>>>> 72386c33
             std::map< Triplet, uint > uniqueTable;
             for( uint i = 0; i < size; ++i ) {
                 const Core::Vector3 v = assimpToCore( mesh.mVertices[i] );
@@ -229,11 +217,6 @@
                     duplicateTable.push_back( vertex.size() );
                     uniqueTable[t] = vertex.size();
                     vertex.push_back( v );
-<<<<<<< HEAD
-                    uniqueTable[t]    = vertex.size() - 1;
-                    duplicateTable[i] = vertex.size() - 1;
-=======
->>>>>>> 72386c33
                 } else {
                     duplicateTable.push_back( it->second );
                 }
@@ -245,12 +228,8 @@
         /// EDGE
         void AssimpGeometryDataLoader::fetchEdges( const aiMesh& mesh, Asset::GeometryData& data ) const {
             const uint size = mesh.mNumFaces;
-<<<<<<< HEAD
-            Asset::GeometryData::Vector2uArray edge( size );
-=======
             auto &edge = data.getEdges();
             edge.resize( size );
->>>>>>> 72386c33
             #pragma omp parallel for
             for( uint i = 0; i < size; ++i ) {
                 edge[i] = assimpToCore( mesh.mFaces[i].mIndices, mesh.mFaces[i].mNumIndices ).cast<uint>();
@@ -263,12 +242,8 @@
 
         void AssimpGeometryDataLoader::fetchFaces( const aiMesh& mesh, Asset::GeometryData& data ) const {
             const uint size = mesh.mNumFaces;
-<<<<<<< HEAD
-            Asset::GeometryData::VectorNuArray face( size );
-=======
             auto &face = data.getFaces();
             face.resize( size );
->>>>>>> 72386c33
             #pragma omp parallel for
             for( uint i = 0; i < size; ++i ) {
                 face[i] = assimpToCore( mesh.mFaces[i].mIndices, mesh.mFaces[i].mNumIndices ).cast<uint>();
@@ -286,18 +261,11 @@
         }
 
         void AssimpGeometryDataLoader::fetchNormals( const aiMesh& mesh, Asset::GeometryData& data ) const {
-<<<<<<< HEAD
-            const uint size = mesh.mNumVertices;
-            Asset::GeometryData::Vector3Array normal(data.getVerticesSize(), Core::Vector3::Zero());
-            #pragma omp parallel for
-            for( int i = 0; i < int(size); ++i )
-=======
             auto &normal = data.getNormals();
             normal.resize( data.getVerticesSize(), Core::Vector3::Zero() );
 
             #pragma omp parallel for if (data.isLoadingDuplicates())
             for( uint i = 0; i < mesh.mNumVertices; ++i )
->>>>>>> 72386c33
             {
                 normal.at( data.getDuplicateTable().at( i ) ) += assimpToCore( mesh.mNormals[i] );
             }
@@ -312,16 +280,12 @@
         void AssimpGeometryDataLoader::fetchTangents( const aiMesh& mesh, Asset::GeometryData& data ) const {
 #if defined(RADIUM_WITH_TEXTURES)
             const uint size = mesh.mNumVertices;
-<<<<<<< HEAD
-            Asset::GeometryData::Vector3Array tangent(data.getVerticesSize(), Core::Vector3::Zero());
-=======
             auto &tangent = data.getTangents();
             tangent.resize( size, Core::Vector3::Zero() );
->>>>>>> 72386c33
             #pragma omp parallel for
             for( uint i = 0; i < size; ++i )
             {
-                tangent[i] = assimpToCore( mesh.mTangents[i] );
+                tangent[i] = assimpToCore( mesh.mTangents[i]);
             }
 #endif
         }
@@ -329,16 +293,12 @@
         void AssimpGeometryDataLoader::fetchBitangents( const aiMesh& mesh, Asset::GeometryData& data ) const {
 #if defined(RADIUM_WITH_TEXTURES)
             const uint size = mesh.mNumVertices;
-<<<<<<< HEAD
-            Asset::GeometryData::Vector3Array bitangent(data.getVerticesSize());
-=======
             auto &bitangent = data.getBiTangents();
             bitangent.resize( size );
->>>>>>> 72386c33
             #pragma omp parallel for
             for( uint i = 0; i < size; ++i )
             {
-                bitangent[i] = assimpToCore( mesh.mBitangents[i] );
+                bitangent[i] = assimpToCore(mesh.mBitangents[i]);
             }
 #endif
         }
@@ -346,12 +306,8 @@
         void AssimpGeometryDataLoader::fetchTextureCoordinates( const aiMesh& mesh, Asset::GeometryData& data ) const {
 #if ( defined(RADIUM_WITH_TEXTURES) )
             const uint size = mesh.mNumVertices;
-<<<<<<< HEAD
-            Asset::GeometryData::Vector3Array texcoord(data.getVerticesSize());
-=======
             auto &texcoord = data.getTexCoords();
             texcoord.resize( data.getVerticesSize() );
->>>>>>> 72386c33
             #pragma omp parallel for
             for ( uint i = 0; i < size; ++i )
             {
