#include <IO/AssimpLoader/AssimpFileLoader.hpp>

#include <assimp/scene.h>
#include <assimp/postprocess.h>

#include <IO/AssimpLoader/AssimpAnimationDataLoader.hpp>
#include <IO/AssimpLoader/AssimpGeometryDataLoader.hpp>
#include <IO/AssimpLoader/AssimpHandleDataLoader.hpp>
#include <IO/AssimpLoader/AssimpLightDataLoader.hpp>

#include <iostream>

namespace Ra {
    namespace IO {

        AssimpFileLoader::AssimpFileLoader()
        {

        }

        AssimpFileLoader::~AssimpFileLoader()
        {

        }

        std::vector<std::string> AssimpFileLoader::getFileExtensions() const
        {
            std::string extensionsList;

            m_importer.GetExtensionList( extensionsList );

            std::vector<std::string> extensions = Core::StringUtils::splitString( extensionsList, ';' );

            return extensions;
        }

        bool AssimpFileLoader::handleFileExtension( const std::string& extension ) const
        {
            return m_importer.IsExtensionSupported( extension );
        }

        Asset::FileData * AssimpFileLoader::loadFile( const std::string& filename )
        {
            Asset::FileData * fileData = new Asset::FileData( filename );

            if ( !fileData->isInitialized() )
            {
                return nullptr;
            }

            const aiScene *scene = m_importer.ReadFile( fileData->getFileName(),
<<<<<<< HEAD
                                                        aiProcess_JoinIdenticalVertices |
=======
                                                        aiProcess_Triangulate           |
>>>>>>> 72386c33
                                                        aiProcess_GenSmoothNormals      |
                                                        aiProcess_FixInfacingNormals    |
                                                        aiProcess_CalcTangentSpace      |
                                                        aiProcess_GenUVCoords );

            if ( scene == nullptr )
            {
                LOG( logINFO ) << "File \"" << fileData->getFileName() << "\" assimp error : " << m_importer.GetErrorString() << ".";
                return nullptr;
            }

            if ( fileData->isVerbose() )
            {
                LOG( logINFO ) << "File Loading begin...";
            }

            std::clock_t startTime;
            startTime = std::clock();

            AssimpGeometryDataLoader geometryLoader( Core::StringUtils::getDirName( filename ), fileData->isVerbose() );
            geometryLoader.loadData( scene, fileData->m_geometryData );

            // check if that the scene contains at least one mesh
            // Note that currently, Assimp is ALWAYS creating faces, even when
            // loading point clouds
            // (see 3rdPartyLibraries/Assimp/code/PlyLoader.cpp:260)
            bool ok = false;
            for ( const auto& geom : fileData->m_geometryData )
            {
                if ( geom->hasFaces() ){
                    ok = true;
                    break;
                }
            }
            if(! ok) {
                if ( fileData->isVerbose() )
                {
                    LOG( logINFO ) << "Point-cloud found. Aborting";
                    delete fileData;
                    return nullptr;
                }
            }

            AssimpHandleDataLoader handleLoader( fileData->isVerbose() );
            handleLoader.loadData( scene, fileData->m_handleData );

            AssimpAnimationDataLoader animationLoader( fileData->isVerbose() );
            animationLoader.loadData( scene, fileData->m_animationData );

            AssimpLightDataLoader lightLoader( Core::StringUtils::getDirName( filename ), fileData->isVerbose() );
            lightLoader.loadData( scene, fileData->m_lightData );

            fileData->m_loadingTime = ( std::clock() - startTime ) / Scalar( CLOCKS_PER_SEC );

            if ( fileData->isVerbose() )
            {
                LOG( logINFO ) << "File Loading end.";

                fileData->displayInfo();
            }

            fileData->m_processed = true;

            return fileData;
        }
    }
}<|MERGE_RESOLUTION|>--- conflicted
+++ resolved
@@ -49,11 +49,7 @@
             }
 
             const aiScene *scene = m_importer.ReadFile( fileData->getFileName(),
-<<<<<<< HEAD
                                                         aiProcess_JoinIdenticalVertices |
-=======
-                                                        aiProcess_Triangulate           |
->>>>>>> 72386c33
                                                         aiProcess_GenSmoothNormals      |
                                                         aiProcess_FixInfacingNormals    |
                                                         aiProcess_CalcTangentSpace      |
