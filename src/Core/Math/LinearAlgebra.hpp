#ifndef RADIUMENGINE_VECTOR_HPP
#define RADIUMENGINE_VECTOR_HPP

/// This file contains typedefs and basic vector classes and functions

#include <Core/RaCore.hpp>

#include <functional>
#include <Eigen/Core>
#include <Eigen/Geometry>
#include <unsupported/Eigen/AlignedVector3>

#include <Core/Math/Math.hpp>

// General config
// Use this to force vec3 to be aligned for vectorization (FIXME not working yet)
// #define CORE_USE_ALIGNED_VEC3

namespace Ra
{
    namespace Core
    {
        //
        // Common vector types
        //

        typedef Eigen::Matrix<Scalar, 4, 1> Vector4;
        typedef Eigen::Vector4f             Vector4f;
        typedef Eigen::Vector4d             Vector4d;

#ifndef CORE_USE_ALIGNED_VEC3
        typedef Eigen::Matrix<Scalar, 3, 1> Vector3;
        typedef Eigen::Vector3f             Vector3f;
        typedef Eigen::Vector3d             Vector3d;
#else
        typedef Eigen::AlignedVector3<Scalar> Vector3;
        typedef Eigen::AlignedVector3<float> Vector3f;
        typedef Eigen::AlignedVector3<double> Vector3d;
#endif

        typedef Eigen::Matrix<Scalar, 2, 1> Vector2;
        typedef Eigen::Vector2f             Vector2f;
        typedef Eigen::Vector2d             Vector2d;

        typedef Eigen::Vector2i Vector2i;
        typedef Eigen::Vector3i Vector3i;
        typedef Eigen::Vector4i Vector4i;

        //
        // Common matrix types
        //

        typedef Eigen::Matrix<Scalar, 4, 4> Matrix4;
        typedef Eigen::Matrix<Scalar, 3, 3> Matrix3;
        typedef Eigen::Matrix<Scalar, 2, 2> Matrix2;

        typedef Eigen::Matrix4f Matrix4f;
        typedef Eigen::Matrix3f Matrix3f;
        typedef Eigen::Matrix2f Matrix2f;

        typedef Eigen::Matrix4d Matrix4d;
        typedef Eigen::Matrix3d Matrix3d;
        typedef Eigen::Matrix2d Matrix2d;

        //
        // Transforms and rotations
        //

        typedef Eigen::Quaternion<Scalar> Quaternion;
        typedef Eigen::Quaternionf        Quaternionf;
        typedef Eigen::Quaterniond        Quaterniond;

        typedef Eigen::Transform<Scalar, 3, Eigen::Affine> Transform;
        typedef Eigen::Affine3f                            Transformf;
        typedef Eigen::Affine3d                            Transformd;

        typedef Eigen::AlignedBox<Scalar, 3> Aabb;
        typedef Eigen::AlignedBox3f          Aabbf;
        typedef Eigen::AlignedBox3d          Aabbd;

        typedef Eigen::AngleAxis<Scalar> AngleAxis;
        typedef Eigen::AngleAxisf        AngleAxisf;
        typedef Eigen::AngleAxisd        AngleAxisd;

        typedef Eigen::Translation<Scalar, 3> Translation;
        typedef Eigen::Translation3f         Translationf;
        typedef Eigen::Translation3d         Translationd;

        // Todo : storage transform using quaternions ?

        /// An oriented bounding box.
        class Obb
        {
        public:
            /// Constructors and destructor.
            Obb() : m_aabb(),  m_transform( Transform::Identity() ) {}
            Obb( const Aabb& aabb, const Transform& tr ) : m_aabb( aabb ), m_transform( tr ) {}
            Obb( const Obb& other ) = default;
            Obb& operator=( const Obb& other ) = default;
            ~Obb() {}

            /// Return the AABB enclosing this
            Aabb toAabb() const;

            /// Extends the OBB with an new point.
            void addPoint( const Vector3& p );

        public:
            /// The untransformed AABB
            Aabb m_aabb;
            /// Orientation of the box.
            Transform m_transform;
        };

        //
        // Misc types
        //
        typedef Vector4 Color;

        //
        // Vector Functions
        //
        namespace Vector
        {
            /// Component-wise floor() function on a floating-point vector.
            template<typename Vector>
            inline Vector floor( const Vector& v );

            /// Component-wise ceil() function on a floating-point vector.
            template<typename Vector>
            inline Vector ceil( const Vector& v );

            /// Component-wise clamp() function on a floating-point vector.
            template<typename Vector>
            inline Vector clamp( const Vector& v, const Vector& min, const Vector& max );

            /// Component-wise clamp() function on a floating-point vector.
            template<typename Vector>
            inline Vector clamp( const Vector& v, const Scalar& min, const Scalar& max );

            /// Vector range check, works for any numeric vector.
            template<typename Vector_>
            inline bool checkRange( const Vector_& v, const Scalar& min, const Scalar& max );

            /// Get two vectors orthogonal to a given vector.
            inline void getOrthogonalVectors( const Vector3& fx, Vector3& fy, Vector3& fz );

            /// Get the angle between two vectors. Works for types where the cross product is
            /// defined (i.e. 2D and 3D vectors).
            template<typename Vector_>
            inline Scalar getAngle( const Vector_& v1, const Vector_& v2);
<<<<<<< HEAD
			
			/// @return the projection of point on the plane define by planePos and planeNormal
			inline Vector3 projectOnPlane(const Vector3& planePos, const Vector3 planeNormal, const Vector3& point);
			
			inline Scalar cotan(const Vector3& a, const Vector3& b);
=======

            /// Get the cotangent of the angle between two vectors. Works vor vector types where
            /// dot and cross product is defined (2D or 3D vectors).
            template <typename Vector_>
            inline Scalar cotan( const Vector_& v1, const Vector_& v2);
>>>>>>> 5c39d21e
        }

        //
        // Quaternion functions
        //

        inline Quaternion operator+ ( const Quaternion& q1, const Quaternion& q2 );
        inline Quaternion operator* ( const Scalar& k, const Quaternion& q );
		inline Quaternion operator/ ( const Quaternion& q, const Scalar& k);

        // Use this macro in the public: section of a class
        // when declaring objects containing Vector or Matrices.
        // http://eigen.tuxfamily.org/dox-devel/group__TopicStructHavingEigenMembers.html
#define  RA_CORE_ALIGNED_NEW EIGEN_MAKE_ALIGNED_OPERATOR_NEW

    }
} // end namespace Ra::Core

#include <Core/Math/LinearAlgebra.inl>

#endif// RADIUMENGINE_VECTOR_HPP
<|MERGE_RESOLUTION|>--- conflicted
+++ resolved
@@ -149,19 +149,14 @@
             /// defined (i.e. 2D and 3D vectors).
             template<typename Vector_>
             inline Scalar getAngle( const Vector_& v1, const Vector_& v2);
-<<<<<<< HEAD
-			
+
 			/// @return the projection of point on the plane define by planePos and planeNormal
 			inline Vector3 projectOnPlane(const Vector3& planePos, const Vector3 planeNormal, const Vector3& point);
 			
-			inline Scalar cotan(const Vector3& a, const Vector3& b);
-=======
-
             /// Get the cotangent of the angle between two vectors. Works vor vector types where
             /// dot and cross product is defined (2D or 3D vectors).
             template <typename Vector_>
             inline Scalar cotan( const Vector_& v1, const Vector_& v2);
->>>>>>> 5c39d21e
         }
 
         //
