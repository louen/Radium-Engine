<<<<<<< HEAD
#ifndef RADIUMENGINE_VECTOR_HPP
#define RADIUMENGINE_VECTOR_HPP

/// This file contains typedefs and basic vector classes and functions

#include <functional>

#include <Core/CoreMacros.hpp>

#include <Eigen/Core>
#include <Eigen/Geometry>
#include <unsupported/Eigen/AlignedVector3>

#include <Core/Math/Math.hpp>

// General config
// Use this to force vec3 to be aligned for vectorization (FIXME not working yet)
// #define CORE_USE_ALIGNED_VEC3

namespace Ra
{
    namespace Core
    {
        //
        // Common vector types
        //

        typedef Eigen::Matrix<Scalar, 4, 1> Vector4;
        typedef Eigen::Vector4f             Vector4f;
        typedef Eigen::Vector4d             Vector4d;

#ifndef CORE_USE_ALIGNED_VEC3
        typedef Eigen::Matrix<Scalar, 3, 1> Vector3;
        typedef Eigen::Vector3f             Vector3f;
        typedef Eigen::Vector3d             Vector3d;
#else
        typedef Eigen::AlignedVector3<Scalar> Vector3;
        typedef Eigen::AlignedVector3<float> Vector3f;
        typedef Eigen::AlignedVector3<double> Vector3d;
#endif

        typedef Eigen::Matrix<Scalar, 2, 1> Vector2;
        typedef Eigen::Vector2f             Vector2f;
        typedef Eigen::Vector2d             Vector2d;

        typedef Eigen::Vector2i Vector2i;
        typedef Eigen::Vector3i Vector3i;
        typedef Eigen::Vector4i Vector4i;

        //
        // Common matrix types
        //

        typedef Eigen::Matrix<Scalar, 4, 4> Matrix4;
        typedef Eigen::Matrix<Scalar, 3, 3> Matrix3;
        typedef Eigen::Matrix<Scalar, 2, 2> Matrix2;

        typedef Eigen::Matrix4f Matrix4f;
        typedef Eigen::Matrix3f Matrix3f;
        typedef Eigen::Matrix2f Matrix2f;

        typedef Eigen::Matrix4d Matrix4d;
        typedef Eigen::Matrix3d Matrix3d;
        typedef Eigen::Matrix2d Matrix2d;

        //
        // Transforms and rotations
        //

        typedef Eigen::Quaternion<Scalar> Quaternion;
        typedef Eigen::Quaternionf        Quaternionf;
        typedef Eigen::Quaterniond        Quaterniond;

        typedef Eigen::Transform<Scalar, 3, Eigen::Affine> Transform;
        typedef Eigen::Affine3f                            Transformf;
        typedef Eigen::Affine3d                            Transformd;

        typedef Eigen::AlignedBox<Scalar, 3> Aabb;
        typedef Eigen::AlignedBox3f          Aabbf;
        typedef Eigen::AlignedBox3d          Aabbd;

        typedef Eigen::AngleAxis<Scalar> AngleAxis;
        typedef Eigen::AngleAxisf        AngleAxisf;
        typedef Eigen::AngleAxisd        AngleAxisd;

        typedef Eigen::Translation<Scalar, 3> Translation;
        typedef Eigen::Translation3f         Translationf;
        typedef Eigen::Translation3d         Translationd;

        // Todo : storage transform using quaternions ?
        
        class Obb : public Aabb
        {
        public:
            Obb() : _tr(Transform::Identity())
            {
            
            }

            Obb(const Aabb& bb, const Transform& tr) : Aabb(bb), _tr(tr)
            {
            
            }
            
            Aabb to_bbox() const;
            void add_point(const Vector3& p);
            
            Transform _tr;
        };
        
        //
        // Misc types
        //
        typedef Vector4 Color;

        //
        // Vector Functions
        //
        namespace Vector
        {
            /// Component-wise floor() function on a floating-point vector.
            template<typename Vector>
            inline RA_API Vector floor ( const Vector& v );

            /// Component-wise ceil() function on a floating-point vector.
            template<typename Vector>
            inline RA_API Vector ceil ( const Vector& v );

            /// Component-wise clamp() function on a floating-point vector.
            template<typename Vector>
            inline RA_API Vector clamp ( const Vector& v, const Vector& min, const Vector& max );
            
            /// Component-wise clamp() function on a floating-point vector.
            template<typename Vector>
            inline RA_API Vector clamp ( const Vector& v, const Scalar& min, const Scalar& max );
            
            /// Vector range check
            template<typename Vector_>
            inline bool check_range ( const Vector_& v, const Scalar& min, const Scalar& max );
        }
        
        void coordinate_system(const Vector3& fx, Vector3& fy, Vector3& fz);
        Vector2 interval_squared(const Vector2& i);

        //
        // Quaternion functions
        //

        inline RA_API Quaternion operator+ ( const Quaternion& q1, const Quaternion& q2 );
        inline RA_API Quaternion operator* ( const Scalar& k, const Quaternion& q );
        

        // Use this macro in the public: section of a class
        // when declaring objects containing Vector or Matrices.
        // http://eigen.tuxfamily.org/dox-devel/group__TopicStructHavingEigenMembers.html
#define  RA_CORE_ALIGNED_NEW EIGEN_MAKE_ALIGNED_OPERATOR_NEW

    }
} // end namespace Ra::Core

#include <Core/Math/LinearAlgebra.inl>

#endif// RADIUMENGINE_VECTOR_HPP
=======
#ifndef RADIUMENGINE_VECTOR_HPP
#define RADIUMENGINE_VECTOR_HPP

/// This file contains typedefs and basic vector classes and functions

#include <functional>

#include <Core/CoreMacros.hpp>

#include <Eigen/Core>
#include <Eigen/Geometry>
#include <unsupported/Eigen/AlignedVector3>

#include <Core/Math/Math.hpp>

// General config
// Use this to force vec3 to be aligned for vectorization (FIXME not working yet)
// #define CORE_USE_ALIGNED_VEC3

namespace Ra
{
    namespace Core
    {
        //
        // Common vector types
        //

        typedef Eigen::Matrix<Scalar, 4, 1> Vector4;
        typedef Eigen::Vector4f             Vector4f;
        typedef Eigen::Vector4d             Vector4d;

#ifndef CORE_USE_ALIGNED_VEC3
        typedef Eigen::Matrix<Scalar, 3, 1> Vector3;
        typedef Eigen::Vector3f             Vector3f;
        typedef Eigen::Vector3d             Vector3d;
#else
        typedef Eigen::AlignedVector3<Scalar> Vector3;
        typedef Eigen::AlignedVector3<float> Vector3f;
        typedef Eigen::AlignedVector3<double> Vector3d;
#endif

        typedef Eigen::Matrix<Scalar, 2, 1> Vector2;
        typedef Eigen::Vector2f             Vector2f;
        typedef Eigen::Vector2d             Vector2d;

        typedef Eigen::Vector2i Vector2i;
        typedef Eigen::Vector3i Vector3i;
        typedef Eigen::Vector4i Vector4i;

        //
        // Common matrix types
        //

        typedef Eigen::Matrix<Scalar, 4, 4> Matrix4;
        typedef Eigen::Matrix<Scalar, 3, 3> Matrix3;
        typedef Eigen::Matrix<Scalar, 2, 2> Matrix2;

        typedef Eigen::Matrix4f Matrix4f;
        typedef Eigen::Matrix3f Matrix3f;
        typedef Eigen::Matrix2f Matrix2f;

        typedef Eigen::Matrix4d Matrix4d;
        typedef Eigen::Matrix3d Matrix3d;
        typedef Eigen::Matrix2d Matrix2d;

        //
        // Transforms and rotations
        //

        typedef Eigen::Quaternion<Scalar> Quaternion;
        typedef Eigen::Quaternionf        Quaternionf;
        typedef Eigen::Quaterniond        Quaterniond;

        typedef Eigen::Transform<Scalar, 3, Eigen::Affine> Transform;
        typedef Eigen::Affine3f                            Transformf;
        typedef Eigen::Affine3d                            Transformd;

        typedef Eigen::AlignedBox<Scalar, 3> Aabb;
        typedef Eigen::AlignedBox3f          Aabbf;
        typedef Eigen::AlignedBox3d          Aabbd;

        typedef Eigen::AngleAxis<Scalar> AngleAxis;
        typedef Eigen::AngleAxisf        AngleAxisf;
        typedef Eigen::AngleAxisd        AngleAxisd;

        typedef Eigen::Translation<Scalar, 3> Translation;
        typedef Eigen::Translation3f         Translationf;
        typedef Eigen::Translation3d         Translationd;

        // Todo : storage transform using quaternions ?

        //
        // Misc types
        //
        typedef Vector4 Color;

        //
        // Vector Functions
        //
        namespace Vector
        {
            /// Component-wise floor() function on a floating-point vector.
            template<typename Vector>
            inline RA_API Vector floor( const Vector& v );

            /// Component-wise floor() function on a floating-point vector.
            template<typename Vector>
            inline RA_API Vector ceil( const Vector& v );

            /// Component-wise clamp() function on a floating-point vector.
            template<typename Vector>
            inline RA_API Vector clamp( const Vector& v, const Vector& min, const Vector& max );
        }

        //
        // Quaternion functions
        //

        inline RA_API Quaternion operator+ ( const Quaternion& q1, const Quaternion& q2 );
        inline RA_API Quaternion operator* ( const Scalar& k, const Quaternion& q );

        // Use this macro in the public: section of a class
        // when declaring objects containing Vector or Matrices.
        // http://eigen.tuxfamily.org/dox-devel/group__TopicStructHavingEigenMembers.html
#define  RA_CORE_ALIGNED_NEW EIGEN_MAKE_ALIGNED_OPERATOR_NEW

    }
} // end namespace Ra::Core

#include <Core/Math/LinearAlgebra.inl>

#endif// RADIUMENGINE_VECTOR_HPP
>>>>>>> a36098d0
<|MERGE_RESOLUTION|>--- conflicted
+++ resolved
@@ -1,4 +1,3 @@
-<<<<<<< HEAD
 #ifndef RADIUMENGINE_VECTOR_HPP
 #define RADIUMENGINE_VECTOR_HPP
 
@@ -162,137 +161,3 @@
 #include <Core/Math/LinearAlgebra.inl>
 
 #endif// RADIUMENGINE_VECTOR_HPP
-=======
-#ifndef RADIUMENGINE_VECTOR_HPP
-#define RADIUMENGINE_VECTOR_HPP
-
-/// This file contains typedefs and basic vector classes and functions
-
-#include <functional>
-
-#include <Core/CoreMacros.hpp>
-
-#include <Eigen/Core>
-#include <Eigen/Geometry>
-#include <unsupported/Eigen/AlignedVector3>
-
-#include <Core/Math/Math.hpp>
-
-// General config
-// Use this to force vec3 to be aligned for vectorization (FIXME not working yet)
-// #define CORE_USE_ALIGNED_VEC3
-
-namespace Ra
-{
-    namespace Core
-    {
-        //
-        // Common vector types
-        //
-
-        typedef Eigen::Matrix<Scalar, 4, 1> Vector4;
-        typedef Eigen::Vector4f             Vector4f;
-        typedef Eigen::Vector4d             Vector4d;
-
-#ifndef CORE_USE_ALIGNED_VEC3
-        typedef Eigen::Matrix<Scalar, 3, 1> Vector3;
-        typedef Eigen::Vector3f             Vector3f;
-        typedef Eigen::Vector3d             Vector3d;
-#else
-        typedef Eigen::AlignedVector3<Scalar> Vector3;
-        typedef Eigen::AlignedVector3<float> Vector3f;
-        typedef Eigen::AlignedVector3<double> Vector3d;
-#endif
-
-        typedef Eigen::Matrix<Scalar, 2, 1> Vector2;
-        typedef Eigen::Vector2f             Vector2f;
-        typedef Eigen::Vector2d             Vector2d;
-
-        typedef Eigen::Vector2i Vector2i;
-        typedef Eigen::Vector3i Vector3i;
-        typedef Eigen::Vector4i Vector4i;
-
-        //
-        // Common matrix types
-        //
-
-        typedef Eigen::Matrix<Scalar, 4, 4> Matrix4;
-        typedef Eigen::Matrix<Scalar, 3, 3> Matrix3;
-        typedef Eigen::Matrix<Scalar, 2, 2> Matrix2;
-
-        typedef Eigen::Matrix4f Matrix4f;
-        typedef Eigen::Matrix3f Matrix3f;
-        typedef Eigen::Matrix2f Matrix2f;
-
-        typedef Eigen::Matrix4d Matrix4d;
-        typedef Eigen::Matrix3d Matrix3d;
-        typedef Eigen::Matrix2d Matrix2d;
-
-        //
-        // Transforms and rotations
-        //
-
-        typedef Eigen::Quaternion<Scalar> Quaternion;
-        typedef Eigen::Quaternionf        Quaternionf;
-        typedef Eigen::Quaterniond        Quaterniond;
-
-        typedef Eigen::Transform<Scalar, 3, Eigen::Affine> Transform;
-        typedef Eigen::Affine3f                            Transformf;
-        typedef Eigen::Affine3d                            Transformd;
-
-        typedef Eigen::AlignedBox<Scalar, 3> Aabb;
-        typedef Eigen::AlignedBox3f          Aabbf;
-        typedef Eigen::AlignedBox3d          Aabbd;
-
-        typedef Eigen::AngleAxis<Scalar> AngleAxis;
-        typedef Eigen::AngleAxisf        AngleAxisf;
-        typedef Eigen::AngleAxisd        AngleAxisd;
-
-        typedef Eigen::Translation<Scalar, 3> Translation;
-        typedef Eigen::Translation3f         Translationf;
-        typedef Eigen::Translation3d         Translationd;
-
-        // Todo : storage transform using quaternions ?
-
-        //
-        // Misc types
-        //
-        typedef Vector4 Color;
-
-        //
-        // Vector Functions
-        //
-        namespace Vector
-        {
-            /// Component-wise floor() function on a floating-point vector.
-            template<typename Vector>
-            inline RA_API Vector floor( const Vector& v );
-
-            /// Component-wise floor() function on a floating-point vector.
-            template<typename Vector>
-            inline RA_API Vector ceil( const Vector& v );
-
-            /// Component-wise clamp() function on a floating-point vector.
-            template<typename Vector>
-            inline RA_API Vector clamp( const Vector& v, const Vector& min, const Vector& max );
-        }
-
-        //
-        // Quaternion functions
-        //
-
-        inline RA_API Quaternion operator+ ( const Quaternion& q1, const Quaternion& q2 );
-        inline RA_API Quaternion operator* ( const Scalar& k, const Quaternion& q );
-
-        // Use this macro in the public: section of a class
-        // when declaring objects containing Vector or Matrices.
-        // http://eigen.tuxfamily.org/dox-devel/group__TopicStructHavingEigenMembers.html
-#define  RA_CORE_ALIGNED_NEW EIGEN_MAKE_ALIGNED_OPERATOR_NEW
-
-    }
-} // end namespace Ra::Core
-
-#include <Core/Math/LinearAlgebra.inl>
-
-#endif// RADIUMENGINE_VECTOR_HPP
->>>>>>> a36098d0
