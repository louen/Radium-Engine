--- conflicted
+++ resolved
@@ -61,7 +61,6 @@
             pointToTriSq(const Vector3& q, const Vector3& a, const Vector3& b, const Vector3& c);
 
             //
-<<<<<<< HEAD
             // Segment-to-segment distance
             //
 
@@ -83,7 +82,8 @@
                 SegmentToSegmentOutput out = SegmentToSegmentParams(a1,u,a2,v);
                 return (a1 - a2  + out.t1 * u  + out.t2 * v).squaredNorm();
             }
-=======
+
+            //
             // Line-to-segment distance
             //
 
@@ -152,7 +152,6 @@
             /// Computes the squared distance from a query triangle v1 to the triangle v2.
             inline RA_CORE_API TriangleToTriangleOutput
             triangleToTriSq(const Vector3 v1[3], const Vector3 v2[3]);
->>>>>>> 089c8b63
 
         } // ns Distance queries
     }// ns Core
