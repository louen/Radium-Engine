--- conflicted
+++ resolved
@@ -60,15 +60,8 @@
         // Create the face
         Face_ptr f = Ra::Core::make_shared< Face >( he[0] );
         CORE_ASSERT( ( f != nullptr ), "Face_ptr == nullptr" );
-<<<<<<< HEAD
-
-        ON_DEBUG( bool result = ) dcel.m_face.insert( f, f->idx );
-
-        CORE_ASSERT( result, "Face not inserted" );
-=======
         f->idx = dcel.m_face.insert( f);
         CORE_ASSERT( f->idx.isValid(), "Face not inserted" );
->>>>>>> 5a0c9161
 
         // Create the connections
         for( uint i = 0; i < 3; ++i ) {
