--- conflicted
+++ resolved
@@ -69,15 +69,10 @@
 TopologicalMesh::TopologicalMesh( const TriangleMesh& triMesh ) {
     struct hash_vec {
         size_t operator()( const Vector3& lvalue ) const {
-<<<<<<< HEAD
-            return lvalue[0] + lvalue[1] + lvalue[2] + floor( lvalue[0] ) * 1000.f +
-                   floor( lvalue[1] ) * 1000.f + floor( lvalue[2] ) * 1000.f;
-=======
             size_t hx = std::hash<Scalar>()( lvalue[0] );
             size_t hy = std::hash<Scalar>()( lvalue[1] );
             size_t hz = std::hash<Scalar>()( lvalue[2] );
             return ( hx ^ ( hy << 1 ) ) ^ hz;
->>>>>>> 6a5291f6
         }
     };
     // use a hashmap for fast search of existing vertex position
@@ -175,27 +170,17 @@
         EIGEN_MAKE_ALIGNED_OPERATOR_NEW
 
         bool operator==( const VertexData& lhs ) const {
-<<<<<<< HEAD
             return _vertex == lhs._vertex && _normal == lhs._normal && _scalar == lhs._scalar &&
-=======
-            return _vertex == lhs._vertex && _normal == lhs._normal && _float == lhs._float &&
->>>>>>> 6a5291f6
                    _vec2 == lhs._vec2 && _vec3 == lhs._vec3 && _vec4 == lhs._vec4;
         }
     };
 
     struct hash_vec {
         size_t operator()( const VertexData& lvalue ) const {
-<<<<<<< HEAD
-            return lvalue._vertex[0] + lvalue._vertex[1] + lvalue._vertex[2] +
-                   floor( lvalue._vertex[0] ) * 1000.f + floor( lvalue._vertex[1] ) * 1000.f +
-                   floor( lvalue._vertex[2] ) * 1000.f;
-=======
             size_t hx = std::hash<Scalar>()( lvalue._vertex[0] );
             size_t hy = std::hash<Scalar>()( lvalue._vertex[1] );
             size_t hz = std::hash<Scalar>()( lvalue._vertex[2] );
             return ( hx ^ ( hy << 1 ) ) ^ hz;
->>>>>>> 6a5291f6
         }
     };
 
@@ -211,15 +196,10 @@
     std::vector<PropPair<Vector4>> vprop_vec4;
 
     // loop over all attribs and build correspondance pair
-<<<<<<< HEAD
+    vprop_scalar.reserve( m_scalarPph.size() );
     for ( auto oh : m_scalarPph )
         addAttribPairToCore( out, this, oh, vprop_scalar );
-=======
-    vprop_float.reserve( m_floatPph.size() );
-    for ( auto oh : m_floatPph )
-        addAttribPairToCore( out, this, oh, vprop_float );
     vprop_vec2.reserve( m_vec2Pph.size() );
->>>>>>> 6a5291f6
     for ( auto oh : m_vec2Pph )
         addAttribPairToCore( out, this, oh, vprop_vec2 );
     vprop_vec3.reserve( m_vec3Pph.size() );
@@ -281,7 +261,6 @@
         }
         out.m_triangles.emplace_back( indices[0], indices[1], indices[2] );
     }
-
     CORE_ASSERT( vertexIndex == out.vertices().size(),
                  "Inconsistent number of faces in generated TriangleMesh." );
 
