--- conflicted
+++ resolved
@@ -104,9 +104,6 @@
             return m_vertex;
         }
 
-<<<<<<< HEAD
-        inline void GeometryData::setVertices( const GeometryData::Vector3Array& vertexList )
-=======
         inline GeometryData::Vector3Array& GeometryData::getVertices()
         {
             return m_vertex;
@@ -114,7 +111,6 @@
 
         template < typename Container >
         inline void GeometryData::setVertices( const Container &vertexList )
->>>>>>> 72386c33
         {
             const uint size = vertexList.size();
             m_vertex.resize( size );
@@ -135,12 +131,8 @@
             return m_edge;
         }
 
-<<<<<<< HEAD
-        inline void GeometryData::setEdges( const GeometryData::Vector2uArray& edgeList )
-=======
         template < typename Container >
         inline void GeometryData::setEdges( const Container& edgeList )
->>>>>>> 72386c33
         {
             const uint size = edgeList.size();
             m_edge.resize( size );
@@ -156,9 +148,6 @@
             return m_faces;
         }
 
-<<<<<<< HEAD
-        inline void GeometryData::setFaces( const GeometryData::VectorNuArray& faceList )
-=======
         inline GeometryData::VectorNuArray& GeometryData::getFaces()
         {
             return m_faces;
@@ -166,7 +155,6 @@
 
         template < typename Container >
         inline void GeometryData::setFaces( const Container& faceList )
->>>>>>> 72386c33
         {
             const uint size = faceList.size();
             m_faces.resize( size );
@@ -179,27 +167,23 @@
 
         inline GeometryData::VectorNuArray& GeometryData::getPolyhedra()
         {
-            return m_polyhedron;
+            return m_polyhedra;
         }
 
         inline const GeometryData::VectorNuArray& GeometryData::getPolyhedra() const
         {
-            return m_polyhedron;
-        }
-
-<<<<<<< HEAD
-        inline void GeometryData::setPolyhedra( const GeometryData::VectorNuArray& polyList )
-=======
-        template < typename Container >
-        inline void GeometryData::setPolyhedron( const Container& polyList )
->>>>>>> 72386c33
+            return m_polyhedra;
+        }
+
+        template < typename Container >
+        inline void GeometryData::setPolyhedra( const Container& polyList )
         {
             const uint size = polyList.size();
-            m_polyhedron.resize( size );
-            #pragma omp parallel for
-            for( int i = 0; i < int(size); ++i ) {
-                // unnecessary call to copy constructor and cast are removed at compile time
-                m_polyhedron[i] = Core::VectorNui(polyList[i].template cast<Core::VectorNui::Scalar>());
+            m_polyhedra.resize( size );
+            #pragma omp parallel for
+            for( int i = 0; i < int(size); ++i ) {
+                // unnecessary call to copy constructor and cast are removed at compile time
+                m_polyhedra[i] = Core::VectorNui(polyList[i].template cast<Core::VectorNui::Scalar>());
             }
         }
 
@@ -213,12 +197,8 @@
             return m_normal;
         }
 
-<<<<<<< HEAD
-        inline void GeometryData::setNormals( const GeometryData::Vector3Array& normalList )
-=======
         template < typename Container >
         inline void GeometryData::setNormals( const Container& normalList )
->>>>>>> 72386c33
         {
             const uint size = normalList.size();
             m_normal.resize( size );
@@ -239,12 +219,8 @@
             return m_tangent;
         }
 
-<<<<<<< HEAD
-        inline void GeometryData::setTangents( const GeometryData::Vector3Array& tangentList )
-=======
         template < typename Container >
         inline void GeometryData::setTangents( const Container& tangentList )
->>>>>>> 72386c33
         {
             const uint size = tangentList.size();
             m_tangent.resize( size );
@@ -265,12 +241,8 @@
             return m_bitangent;
         }
 
-<<<<<<< HEAD
-        inline void GeometryData::setBitangents( const GeometryData::Vector3Array& bitangentList )
-=======
         template < typename Container >
         inline void GeometryData::setBitangents( const Container& bitangentList )
->>>>>>> 72386c33
         {
             const uint size = bitangentList.size();
             m_bitangent.resize( size );
@@ -291,12 +263,8 @@
             return m_texCoord;
         }
 
-<<<<<<< HEAD
-        inline void GeometryData::setTexCoords( const GeometryData::Vector3Array& texCoordList )
-=======
-        template < typename Container >
-        inline void GeometryData::setTextureCoordinates( const Container& texCoordList )
->>>>>>> 72386c33
+        template < typename Container >
+        inline void GeometryData::setTexCoords( const Container& texCoordList )
         {
             const uint size = texCoordList.size();
             m_texCoord.resize( size );
@@ -317,12 +285,8 @@
             return m_color;
         }
 
-<<<<<<< HEAD
-        inline void GeometryData::setColors( const GeometryData::ColorArray& colorList )
-=======
         template < typename Container >
         inline void GeometryData::setColors( const Container& colorList )
->>>>>>> 72386c33
         {
             const uint size = colorList.size();
             m_color.resize( size );
@@ -432,7 +396,7 @@
 
         inline bool GeometryData::hasPolyhedra() const
         {
-            return !m_polyhedron.empty();
+            return !m_polyhedra.empty();
         }
 
         inline bool GeometryData::hasNormals() const
