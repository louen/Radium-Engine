--- conflicted
+++ resolved
@@ -105,93 +105,57 @@
 
     inline Vector3Array& getVertices();
     inline const Vector3Array& getVertices() const;
-<<<<<<< HEAD
-    inline void setVertices( const Vector3Array& vertexList );
-=======
     // Copy data from vertexList. In-place setting with getVertices is preferred.
     template< typename Container >
     inline void setVertices( const Container &vertexList );
->>>>>>> 72386c33
 
     inline Vector2uArray& getEdges();
     inline const Vector2uArray& getEdges() const;
-<<<<<<< HEAD
-    inline void setEdges( const Vector2uArray& edgeList );
-=======
     // Copy data from edgeList. In-place setting with getEdges is preferred.
     template< typename Container >
     inline void setEdges(const Container &edgeList );
->>>>>>> 72386c33
 
     inline VectorNuArray& getFaces();
     inline const VectorNuArray& getFaces() const;
-<<<<<<< HEAD
-    inline void setFaces( const VectorNuArray& faceList );
-=======
     // Copy data from edgeList. In-place setting with getEdges is preferred.
     template< typename Container >
     inline void setFaces( const Container& faceList );
->>>>>>> 72386c33
 
     inline VectorNuArray& getPolyhedra();
     inline const VectorNuArray& getPolyhedra() const;
-<<<<<<< HEAD
-    inline void setPolyhedra( const VectorNuArray& polyList );
-=======
     // Copy data from polyList. In-place setting with getPolyhedra is preferred.
     template< typename Container >
-    inline void setPolyhedron( const Container& polyList );
->>>>>>> 72386c33
+    inline void setPolyhedra( const Container& polyList );
 
     inline Vector3Array& getNormals();
     inline const Vector3Array& getNormals() const;
-<<<<<<< HEAD
-    inline void setNormals( const Vector3Array& normalList );
-=======
     // Copy data from normalList. In-place setting with getNormals is preferred.
     template< typename Container >
     inline void setNormals( const Container& normalList );
->>>>>>> 72386c33
 
     inline Vector3Array& getTangents();
     inline const Vector3Array& getTangents() const;
-<<<<<<< HEAD
-    inline void setTangents( const Vector3Array& tangentList );
-=======
     // Copy data from tangentList. In-place setting with getTangents is preferred.
     template< typename Container >
     inline void setTangents( const Container& tangentList );
->>>>>>> 72386c33
 
     inline Vector3Array& getBiTangents();
     inline const Vector3Array& getBiTangents() const;
-<<<<<<< HEAD
-    inline void setBitangents( const Vector3Array& bitangentList );
-=======
     // Copy data from bitangentList. In-place setting with getBiTangents is preferred.
     template< typename Container >
     inline void setBitangents( const Container& bitangentList );
->>>>>>> 72386c33
 
     inline Vector3Array& getTexCoords();
     inline const Vector3Array& getTexCoords() const;
-<<<<<<< HEAD
-    inline void setTexCoords( const Vector3Array& texCoordList );
-=======
     // Copy data from texCoordList. In-place setting with getTexCoords is preferred.
     template< typename Container >
-    inline void setTextureCoordinates( const Container& texCoordList );
->>>>>>> 72386c33
+    inline void setTexCoords( const Container& texCoordList );
 
     inline ColorArray& getColors();
     inline const ColorArray& getColors() const;
-<<<<<<< HEAD
-    inline void setColors( const ColorArray& colorList );
-=======
     // Copy data from colorList. In-place setting with getColors is preferred.
     template< typename Container >
     inline void setColors( const Container& colorList );
->>>>>>> 72386c33
 
     inline WeightArray& getWeights();
     inline const WeightArray& getWeights() const;
@@ -240,7 +204,7 @@
     Vector3Array  m_vertex;
     Vector2uArray m_edge;
     VectorNuArray m_faces;
-    VectorNuArray m_polyhedron;
+    VectorNuArray m_polyhedra;
     Vector3Array  m_normal;
     Vector3Array  m_tangent;
     Vector3Array  m_bitangent;
@@ -255,7 +219,7 @@
     // this table is used, when not loading duplicates, to fix vertices indices in edges and faces.
     // Note: if loading duplicates this table is a 1-1 correspondance, i.e. m_duplicateTable[i] == i .
     std::vector<uint> m_duplicateTable;
-    bool              m_loadDuplicates;
+    bool                   m_loadDuplicates;
 };
 
 } // namespace Asset
