#include <Engine/Renderer/OpenGL/OpenGL.hpp>
#include <GuiBase/Viewer/Gizmo/GizmoManager.hpp>
#include <GuiBase/Viewer/CameraInterface.hpp>
#include <GuiBase/Viewer/Gizmo/TranslateGizmo.hpp>
#include <GuiBase/Viewer/Gizmo/RotateGizmo.hpp>

#include <Engine/Renderer/Camera/Camera.hpp>
#include <Engine/Managers/SystemDisplay/SystemDisplay.hpp>

#include <GuiBase/Utils/KeyMappingManager.hpp>


namespace Ra
{
    namespace Gui
    {
<<<<<<< HEAD
=======
        /*
         * TODO : Mathias -- Beuurk. Creating gizmos by default implies that all
         * applications developped on top of the engine will have them.
         * This is not a good idea. Applications mus be able to define and
         * create their their own gizmos
         *
         * \see issue #194
         */
>>>>>>> 991c4a94
        GizmoManager::GizmoManager(QObject* parent)
                : QObject(parent)
                , m_currentGizmoType(NONE), m_mode(Gizmo::GLOBAL)
        {
            m_gizmos[0].reset(new TranslateGizmo(Engine::SystemEntity::uiCmp(), Ra::Core::Transform::Identity(), m_transform, m_mode));
            m_gizmos[1].reset(new RotateGizmo(Engine::SystemEntity::uiCmp(), Ra::Core::Transform::Identity(), m_transform, m_mode));
            m_gizmos[2].reset(nullptr) ; // add scale gizmo when implemented
            for (auto& g : m_gizmos)
            {
                if (g)
                {
                    g->show(false);
                }
            }
        }


        GizmoManager::~GizmoManager() { }

        void GizmoManager::setEditable( const Engine::ItemEntry& ent )
        {
            TransformEditor::setEditable(ent);
            updateGizmo();
        }

        void GizmoManager::updateGizmo()
        {
            for (auto& g : m_gizmos)
            {
                if (g)
                {
                    g->show(false);
                }
            }

            if (canEdit())
            {
                Core::Transform worldTransform = getWorldTransform();
                auto g = currentGizmo();
                if (g)
                {
                    g->updateTransform(m_mode, worldTransform, m_transform);
                    g->show(true);
                }
            }
        }

        void GizmoManager::setLocal(bool useLocal)
        {
            m_mode = useLocal ? Gizmo::LOCAL : Gizmo::GLOBAL;
            updateGizmo();
        }

        void GizmoManager::changeGizmoType(GizmoManager::GizmoType type)
        {
            m_currentGizmoType = type;
            updateGizmo();
        }

        void GizmoManager::updateValues()
        {
            if (canEdit())
            {
                getTransform();
                if (currentGizmo())
                {
                    currentGizmo()->updateTransform(m_mode, getWorldTransform(), m_transform);
                }
            }
        }

        bool GizmoManager::handleMousePressEvent(QMouseEvent* event)
        {
            if( !( Gui::KeyMappingManager::getInstance()->actionTriggered( event, Gui::KeyMappingManager::GIZMOMANAGER_MANIPULATION ) ) || !canEdit() || m_currentGizmoType == NONE)
            {
                return false;
            }
            // If we are there it means that we should have a valid gizmo.
            CORE_ASSERT(currentGizmo(), "Gizmo is not there !");

            // Access the camera from the viewer. (TODO : a cleaner way to access the camera).
            const Engine::Camera& cam = CameraInterface::getCameraFromViewer(parent());
            currentGizmo()->setInitialState(cam, Core::Vector2(Scalar(event->x()), Scalar(event->y())));

            return true;
        }

        bool GizmoManager::handleMouseReleaseEvent(QMouseEvent* event)
        {
<<<<<<< HEAD
            if ( event->button() == Qt::LeftButton && currentGizmo())
=======
            if ( Gui::KeyMappingManager::getInstance()->actionTriggered( event, Gui::KeyMappingManager::GIZMOMANAGER_MANIPULATION ) && currentGizmo() )
>>>>>>> 991c4a94
            {
                currentGizmo()->selectConstraint(-1);
            }
            return (currentGizmo() != nullptr);
        }

        bool GizmoManager::handleMouseMoveEvent(QMouseEvent* event)
        {
<<<<<<< HEAD
            if ( event->buttons() & Qt::LeftButton && currentGizmo() )
=======
            if ( event->buttons() & Gui::KeyMappingManager::getInstance()->getKeyFromAction( Gui::KeyMappingManager::GIZMOMANAGER_MANIPULATION ) && currentGizmo() )
>>>>>>> 991c4a94
            {
                Core::Vector2 currentXY(event->x(), event->y());
                const Engine::Camera& cam = CameraInterface::getCameraFromViewer(parent());
<<<<<<< HEAD
                Core::Transform newTransform = currentGizmo()->mouseMove(cam, currentXY, event->modifiers().testFlag( Qt::ControlModifier ) );
=======
                Core::Transform newTransform = currentGizmo()->mouseMove(cam, currentXY);
>>>>>>> 991c4a94
                setTransform( newTransform );
            }
            return (currentGizmo() != nullptr);
        }

        void GizmoManager::handlePickingResult(int drawableId)
        {
            if (currentGizmo())
            {
                currentGizmo()->selectConstraint( drawableId );
            }
        }

        Gizmo* GizmoManager::currentGizmo()
        {
            return ( m_currentGizmoType == NONE )?
                   nullptr :
                   m_gizmos[ m_currentGizmoType - 1].get();
        }

        void GizmoManager::cleanup()
        {
            for (auto& g : m_gizmos)
            {
                g.reset(nullptr);
            }
        }
    }
}<|MERGE_RESOLUTION|>--- conflicted
+++ resolved
@@ -14,8 +14,6 @@
 {
     namespace Gui
     {
-<<<<<<< HEAD
-=======
         /*
          * TODO : Mathias -- Beuurk. Creating gizmos by default implies that all
          * applications developped on top of the engine will have them.
@@ -24,7 +22,6 @@
          *
          * \see issue #194
          */
->>>>>>> 991c4a94
         GizmoManager::GizmoManager(QObject* parent)
                 : QObject(parent)
                 , m_currentGizmoType(NONE), m_mode(Gizmo::GLOBAL)
@@ -114,11 +111,7 @@
 
         bool GizmoManager::handleMouseReleaseEvent(QMouseEvent* event)
         {
-<<<<<<< HEAD
-            if ( event->button() == Qt::LeftButton && currentGizmo())
-=======
             if ( Gui::KeyMappingManager::getInstance()->actionTriggered( event, Gui::KeyMappingManager::GIZMOMANAGER_MANIPULATION ) && currentGizmo() )
->>>>>>> 991c4a94
             {
                 currentGizmo()->selectConstraint(-1);
             }
@@ -127,19 +120,11 @@
 
         bool GizmoManager::handleMouseMoveEvent(QMouseEvent* event)
         {
-<<<<<<< HEAD
-            if ( event->buttons() & Qt::LeftButton && currentGizmo() )
-=======
             if ( event->buttons() & Gui::KeyMappingManager::getInstance()->getKeyFromAction( Gui::KeyMappingManager::GIZMOMANAGER_MANIPULATION ) && currentGizmo() )
->>>>>>> 991c4a94
             {
                 Core::Vector2 currentXY(event->x(), event->y());
                 const Engine::Camera& cam = CameraInterface::getCameraFromViewer(parent());
-<<<<<<< HEAD
-                Core::Transform newTransform = currentGizmo()->mouseMove(cam, currentXY, event->modifiers().testFlag( Qt::ControlModifier ) );
-=======
                 Core::Transform newTransform = currentGizmo()->mouseMove(cam, currentXY);
->>>>>>> 991c4a94
                 setTransform( newTransform );
             }
             return (currentGizmo() != nullptr);
