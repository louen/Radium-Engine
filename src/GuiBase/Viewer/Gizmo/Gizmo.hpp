#ifndef RADIUMENGINE_GIZMO_HPP_
#define RADIUMENGINE_GIZMO_HPP_

#include <vector>

#include <Core/Math/LinearAlgebra.hpp>
#include <Core/Index/Index.hpp>
#include <Engine/Component/Component.hpp>
#include <Engine/RadiumEngine.hpp>
#include <Engine/Renderer/RenderObject/RenderObject.hpp>
#include <Engine/Renderer/RenderObject/RenderObjectManager.hpp>



namespace Ra { namespace Engine { class Component; } }
namespace Ra { namespace Engine { class RenderObject; } }
namespace Ra { namespace Engine { class Camera; } }

namespace Ra
{
    namespace Gui
    {
        /// Base class for gizmos, i.e. graphic tools to manipulate a transform.
        /// Do not feed after midnight.
        class Gizmo
        {
        public:
            enum Mode
            {
                LOCAL,
                GLOBAL,
            };

        public:
            RA_CORE_ALIGNED_NEW
            Gizmo(Engine::Component* c, const Core::Transform& worldTo, const Core::Transform& t, Mode mode)
                    : m_worldTo(worldTo), m_transform(t), m_comp(c), m_mode(mode) { }

            virtual ~Gizmo()
            {
                for (auto ro : m_renderObjects)
                {
                    m_comp->removeRenderObject(ro);
                }
            }

            // shows or hides the gizmos drawables.
            void show(bool on)
            {
<<<<<<< HEAD
                for (auto ro: m_renderObjects)
                {
                    Ra::Engine::RadiumEngine::getInstance()->getRenderObjectManager()->getRenderObject(ro)->setVisible(on);
=======
                auto roMgr = Ra::Engine::RadiumEngine::getInstance()->getRenderObjectManager();
                for (auto ro: m_renderObjects)
                {
                    roMgr->getRenderObject(ro)->setVisible(on);
>>>>>>> 991c4a94
                }
            }

            /// Called every time the underlying transform may have changed.
            virtual void updateTransform(Mode mode, const Core::Transform& worldTo, const Core::Transform& t) = 0;

            /// Called when one of the drawables of the gizmo has been selected.
            virtual void selectConstraint(int drawableIndex) = 0;

            /// Called when the gizmo is first clicked, with the camera parameters and the initial pixel coordinates.
            virtual void setInitialState(const Engine::Camera& cam, const Core::Vector2& initialXY) = 0;

            /// Called when the mose movement is recorder with the camera parameters and the current pixel coordinates.
            virtual Core::Transform mouseMove(const Engine::Camera& cam, const Core::Vector2& nextXY, bool stepped = false) = 0;

        protected:
            Core::Transform m_worldTo;      //! World to local space where the transform lives.
            Core::Transform m_transform;    //! Transform to be edited.
            Engine::Component* m_comp;      //! Engine Ui component
            Mode m_mode;                    //! local or global
            std::vector<Core::Index> m_renderObjects;

        };
    }
}


#endif // RADIUMENGINE_GIZMO_HPP_<|MERGE_RESOLUTION|>--- conflicted
+++ resolved
@@ -47,16 +47,10 @@
             // shows or hides the gizmos drawables.
             void show(bool on)
             {
-<<<<<<< HEAD
-                for (auto ro: m_renderObjects)
-                {
-                    Ra::Engine::RadiumEngine::getInstance()->getRenderObjectManager()->getRenderObject(ro)->setVisible(on);
-=======
                 auto roMgr = Ra::Engine::RadiumEngine::getInstance()->getRenderObjectManager();
                 for (auto ro: m_renderObjects)
                 {
                     roMgr->getRenderObject(ro)->setVisible(on);
->>>>>>> 991c4a94
                 }
             }
 
