--- conflicted
+++ resolved
@@ -1,144 +1,111 @@
-#include <GuiBase/Viewer/CameraInterface.hpp>
-
-#include <Core/Math/Math.hpp>
-#include <Engine/Renderer/Camera/Camera.hpp>
-#include <Engine/Renderer/Light/Light.hpp>
-
-#include <GuiBase/Viewer/Viewer.hpp>
-
-namespace Ra
-{
-    Gui::CameraInterface::CameraInterface( uint width, uint height )
-        : m_cameraSensitivity( 1.0 )
-        , m_hasLightAttached( false )
-    {
-        m_camera.reset( new Engine::Camera( Scalar( height ), Scalar( width ) ) );
-
-        setCameraFovInDegrees( 60.0 );
-        setCameraZNear( 0.1 );
-        setCameraZFar( 1000.0 );
-    }
-
-    Gui::CameraInterface::~CameraInterface()
-    {
-    }
-
-    void Gui::CameraInterface::resizeViewport( uint width, uint height )
-    {
-        m_camera->resize( Scalar( width ), Scalar( height ) );
-    }
-
-    Core::Matrix4 Gui::CameraInterface::getProjMatrix() const
-    {
-        return m_camera->getProjMatrix();
-    }
-
-    Core::Matrix4 Gui::CameraInterface::getViewMatrix() const
-    {
-        return m_camera->getViewMatrix();
-    }
-
-    void Gui::CameraInterface::setCameraSensitivity( double sensitivity )
-    {
-        m_cameraSensitivity = sensitivity;
-    }
-
-    void Gui::CameraInterface::setCameraFov( double fov )
-    {
-        m_camera->setFOV( fov );
-    }
-
-    void Gui::CameraInterface::setCameraFovInDegrees( double fov )
-    {
-        m_camera->setFOV( fov * Core::Math::toRad );
-    }
-
-    void Gui::CameraInterface::setCameraZNear( double zNear )
-    {
-        m_camera->setZNear( zNear );
-    }
-
-    void Gui::CameraInterface::setCameraZFar( double zFar )
-    {
-        m_camera->setZFar( zFar );
-    }
-
-    void Gui::CameraInterface::mapCameraBehaviourToAabb( const Core::Aabb& aabb )
-    {
-        m_targetedAabb = aabb;
-        m_targetedAabbVolume = aabb.volume();
-        m_mapCameraBahaviourToAabb = true;
-    }
-
-    void Gui::CameraInterface::unmapCameraBehaviourToAabb()
-    {
-        m_mapCameraBahaviourToAabb = false;
-    }
-
-<<<<<<< HEAD
-    void Gui::CameraInterface::attachLight(const std::shared_ptr<Engine::Light> &keyLight,
-                                           const std::shared_ptr<Engine::Light> &fillLight,
-                                           const std::shared_ptr<Engine::Light> &backLight)
-    {
-        m_hasLightAttached = true;
-        m_lights[0] = keyLight;
-        m_lights[1] = fillLight;
-        m_lights[2] = backLight;
-        setupLights();
-    }
-
-    void Gui::CameraInterface::setupLights()
-    {
-        m_lights[0]->setPosition(m_camera->getPosition());
-        m_lights[0]->setDirection(m_camera->getDirection());
-        Ra::Core::Transform t, td;
-        t = Ra::Core::Transform::Identity();
-        t.translate( -0.2*m_camera->getUpVector() );
-        t.rotate(Eigen::AngleAxis<Scalar>(90, m_camera->getUpVector()));
-        td.matrix() = (t.matrix()).inverse().transpose();
-        m_lights[1]->setPosition( t * m_camera->getPosition() );
-        m_lights[1]->setDirection( td * m_camera->getDirection() );
-        t = Ra::Core::Transform::Identity();
-        t.translate( 0.2*m_camera->getUpVector() );
-        t.rotate(Eigen::AngleAxis<Scalar>(-90, m_camera->getUpVector()));
-        td.matrix() = (t.matrix()).inverse().transpose();
-        m_lights[2]->setPosition( t * m_camera->getPosition());
-        m_lights[2]->setDirection( td * m_camera->getDirection());
-    }
-=======
-	void Gui::CameraInterface::attachLights(const std::shared_ptr<Engine::Light>& keyLight,
-											const std::shared_ptr<Engine::Light>& fillLight,
-											const std::shared_ptr<Engine::Light>& backLight)
-	{
-		m_lights[0] = keyLight;
-		m_lights[1] = fillLight;
-		m_lights[2] = backLight;
-		m_hasLightAttached = true;
-		updateLight();
-	}
-
-	void Gui::CameraInterface::updateLight()
-	{
-		m_lights[0]->setPosition(m_camera->getPosition());
-		m_lights[0]->setDirection(m_camera->getDirection());
-		Ra::Core::Transform t, td;
-		t = Ra::Core::Transform::Identity();
-		t.translate(-0.2*m_camera->getUpVector());
-		t.rotate(Eigen::AngleAxis<Scalar>(90, m_camera->getUpVector()));
-		td.matrix() = (t.matrix()).inverse().transpose();
-		m_lights[1]->setPosition(t * m_camera->getPosition());
-		m_lights[1]->setDirection(td * m_camera->getDirection());
-		t = Ra::Core::Transform::Identity();
-		t.translate(0.2*m_camera->getUpVector());
-		t.rotate(Eigen::AngleAxis<Scalar>(-90, m_camera->getUpVector()));
-		td.matrix() = (t.matrix()).inverse().transpose();
-		m_lights[2]->setPosition(t * m_camera->getPosition());
-		m_lights[2]->setDirection(td * m_camera->getDirection());
-	}
->>>>>>> 38e7b6a7
-
-    const Engine::Camera& Gui::CameraInterface::getCameraFromViewer(QObject *v)
-    {
-        return *static_cast<Gui::Viewer*>(v)->getCameraInterface()->getCamera();
-    }
-}
+#include <GuiBase/Viewer/CameraInterface.hpp>
+
+#include <Core/Math/Math.hpp>
+#include <Engine/Renderer/Camera/Camera.hpp>
+#include <Engine/Renderer/Light/Light.hpp>
+
+#include <GuiBase/Viewer/Viewer.hpp>
+
+namespace Ra
+{
+    Gui::CameraInterface::CameraInterface( uint width, uint height )
+        : m_cameraSensitivity( 1.0 )
+        , m_hasLightAttached( false )
+    {
+        m_camera.reset( new Engine::Camera( Scalar( height ), Scalar( width ) ) );
+
+        setCameraFovInDegrees( 60.0 );
+        setCameraZNear( 0.1 );
+        setCameraZFar( 1000.0 );
+    }
+
+    Gui::CameraInterface::~CameraInterface()
+    {
+    }
+
+    void Gui::CameraInterface::resizeViewport( uint width, uint height )
+    {
+        m_camera->resize( Scalar( width ), Scalar( height ) );
+    }
+
+    Core::Matrix4 Gui::CameraInterface::getProjMatrix() const
+    {
+        return m_camera->getProjMatrix();
+    }
+
+    Core::Matrix4 Gui::CameraInterface::getViewMatrix() const
+    {
+        return m_camera->getViewMatrix();
+    }
+
+    void Gui::CameraInterface::setCameraSensitivity( double sensitivity )
+    {
+        m_cameraSensitivity = sensitivity;
+    }
+
+    void Gui::CameraInterface::setCameraFov( double fov )
+    {
+        m_camera->setFOV( fov );
+    }
+
+    void Gui::CameraInterface::setCameraFovInDegrees( double fov )
+    {
+        m_camera->setFOV( fov * Core::Math::toRad );
+    }
+
+    void Gui::CameraInterface::setCameraZNear( double zNear )
+    {
+        m_camera->setZNear( zNear );
+    }
+
+    void Gui::CameraInterface::setCameraZFar( double zFar )
+    {
+        m_camera->setZFar( zFar );
+    }
+
+    void Gui::CameraInterface::mapCameraBehaviourToAabb( const Core::Aabb& aabb )
+    {
+        m_targetedAabb = aabb;
+        m_targetedAabbVolume = aabb.volume();
+        m_mapCameraBahaviourToAabb = true;
+    }
+
+    void Gui::CameraInterface::unmapCameraBehaviourToAabb()
+    {
+        m_mapCameraBahaviourToAabb = false;
+    }
+
+    void Gui::CameraInterface::attachLights(const std::shared_ptr<Engine::Light>& keyLight,
+                                            const std::shared_ptr<Engine::Light>& fillLight,
+                                            const std::shared_ptr<Engine::Light>& backLight)
+    {
+        m_lights[0] = keyLight;
+        m_lights[1] = fillLight;
+        m_lights[2] = backLight;
+        m_hasLightAttached = true;
+        updateLight();
+    }
+
+    void Gui::CameraInterface::updateLight()
+    {
+        m_lights[0]->setPosition(m_camera->getPosition());
+        m_lights[0]->setDirection(m_camera->getDirection());
+        Ra::Core::Transform t, td;
+        t = Ra::Core::Transform::Identity();
+        t.translate(-0.2*m_camera->getUpVector());
+        t.rotate(Eigen::AngleAxis<Scalar>(90, m_camera->getUpVector()));
+        td.matrix() = (t.matrix()).inverse().transpose();
+        m_lights[1]->setPosition(t * m_camera->getPosition());
+        m_lights[1]->setDirection(td * m_camera->getDirection());
+        t = Ra::Core::Transform::Identity();
+        t.translate(0.2*m_camera->getUpVector());
+        t.rotate(Eigen::AngleAxis<Scalar>(-90, m_camera->getUpVector()));
+        td.matrix() = (t.matrix()).inverse().transpose();
+        m_lights[2]->setPosition(t * m_camera->getPosition());
+        m_lights[2]->setDirection(td * m_camera->getDirection());
+    }
+    const Engine::Camera& Gui::CameraInterface::getCameraFromViewer(QObject *v)
+    {
+        return *static_cast<Gui::Viewer*>(v)->getCameraInterface()->getCamera();
+    }
+}