#include <glbinding/Binding.h>
#include <glbinding/ContextInfo.h>
#include <glbinding/Version.h>
// Do not import namespace to prevent glbinding/QTOpenGL collision
#include <glbinding/gl/gl.h>

#include <globjects/globjects.h>

#include <Engine/RadiumEngine.hpp>

#include <GuiBase/Viewer/Viewer.hpp>

#include <iostream>

#include <QOpenGLContext>

#include <QTimer>
#include <QMouseEvent>
#include <QPainter>

#include <Core/Containers/MakeShared.hpp>
#include <Core/Image/stb_image_write.h>
#include <Core/Log/Log.hpp>
#include <Core/Math/ColorPresets.hpp>
#include <Core/Math/Math.hpp>
#include <Core/String/StringUtils.hpp>

#include <Engine/Component/Component.hpp>

#include <Engine/Managers/SystemDisplay/SystemDisplay.hpp>
#include <Engine/Managers/EntityManager/EntityManager.hpp>

#include <Engine/Renderer/Camera/Camera.hpp>
#include <Engine/Renderer/Light/DirLight.hpp>
#include <Engine/Renderer/Renderer.hpp>
#include <Engine/Renderer/Renderers/ForwardRenderer.hpp>
#include <Engine/Renderer/RenderTechnique/ShaderProgramManager.hpp>

#include <GuiBase/Viewer/TrackballCamera.hpp>

#include <GuiBase/Utils/PickingManager.hpp>
#include <GuiBase/Utils/Keyboard.hpp>
#include <GuiBase/Utils/KeyMappingManager.hpp>

#include <Engine/EXE_PATH.hpp>

namespace Ra
{
    Gui::Viewer::Viewer( QScreen * screen )
        : QWindow(screen)
        , m_context(nullptr)
        , m_currentRenderer( nullptr )
        , m_pickingManager( nullptr )
        , m_isBrushPickingEnabled( false )
        , m_brushRadius( 10 )
        , m_camera( nullptr )
        , m_gizmoManager( nullptr )
        , m_renderThread( nullptr )
        , m_glInitStatus( false )
    {
        setMinimumSize( QSize( 800, 600 ) );

        setSurfaceType(OpenGLSurface);
        m_pickingManager = new PickingManager();
    }

    Gui::Viewer::~Viewer()
    {
        if ( m_glInitStatus.load() )
        {
            m_context->makeCurrent( this );
            m_renderers.clear();

            if (m_gizmoManager != nullptr)
            {
                delete m_gizmoManager;
            }
            m_context->doneCurrent( );
        }
    }

    void Gui::Viewer::createGizmoManager()
    {
        if (m_gizmoManager == nullptr)
        {
            m_gizmoManager = new GizmoManager(this);
        }
    }

    int Gui::Viewer::addRenderer(std::shared_ptr<Engine::Renderer> e){
        // initial state and lighting (deferred if GL is not ready yet)
        if ( m_glInitStatus.load() )
        {
            m_context->makeCurrent( this );
            intializeRenderer(e.get());
            m_context->doneCurrent( );
        }
        else
        {
            LOG( logINFO ) << "[Viewer] New Renderer ("
                           << e->getRendererName()
                           << ") added before GL being Ready: deferring initialization...";
        }

        m_renderers.push_back(e);

        return m_renderers.size()-1;
    }


    void Gui::Viewer::enableDebug()
    {
        glbinding::setCallbackMask(glbinding::CallbackMask::After | glbinding::CallbackMask::ParametersAndReturnValue);
        glbinding::setAfterCallback([](const glbinding::FunctionCall & call)
                                    {
                                        std::cerr << call.function->name() << "(";
                                        for (unsigned i = 0; i < call.parameters.size(); ++i)
                                        {
                                            std::cerr << call.parameters[i]->asString();
                                            if (i < call.parameters.size() - 1)
                                            {
                                                std::cerr << ", ";
                                            }
                                        }
                                        std::cerr << ")";
                                        if (call.returnValue)
                                        {
                                            std::cerr << " -> " << call.returnValue->asString();
                                        }
                                        std::cerr << std::endl;
                                    });
    }

    void Gui::Viewer::initializeGL()
    {
        m_glInitStatus = true;

        m_context->makeCurrent(this);

        m_camera.reset( new Gui::TrackballCamera( width(), height() ) );

        LOG( logINFO ) << "*** Radium Engine Viewer ***";
        Engine::ShaderProgramManager::createInstance(EXE_PATH()+"Shaders/Default.vert.glsl",
                                                     EXE_PATH()+"Shaders/Default.frag.glsl");

<<<<<<< HEAD
        auto keyLight = Ra::Core::make_shared<Engine::DirectionalLight>();
        auto fillLight = Ra::Core::make_shared<Engine::DirectionalLight>();
        auto backLight = Ra::Core::make_shared<Engine::DirectionalLight>();
        m_camera->attachLight( keyLight, fillLight, backLight );
=======
		auto keyLight = Ra::Core::make_shared<Engine::DirectionalLight>();
		auto fillLight = Ra::Core::make_shared<Engine::DirectionalLight>();
		auto backLight = Ra::Core::make_shared<Engine::DirectionalLight>();
        m_camera->attachLights( keyLight, fillLight, backLight );
>>>>>>> 38e7b6a7

        // initialize renderers added before GL was ready
        if( ! m_renderers.empty() )
        {
            for ( auto& rptr : m_renderers )
            {
                intializeRenderer( rptr.get() );
                LOG( logINFO ) << "[Viewer] Deferred initialization of "
                               << rptr->getRendererName();
            }
        }

        emit glInitialized();
        m_context->doneCurrent();

        // this code is usefull only if glInitialized() connected slot does not add a renderer
        // On Windows, actually, the signal seems to be not fired (DLL_IMPORT/EXPORT problem ?
        if(m_renderers.empty())
        {
            LOG( logINFO )
                << "Renderers fallback: no renderer added, enabling default (Forward Renderer)";

            m_context->makeCurrent(this);
            std::shared_ptr<Ra::Engine::Renderer> e (new Ra::Engine::ForwardRenderer());
            m_context->doneCurrent();

            addRenderer(e);
        }

        if (m_currentRenderer == nullptr)
        {
            changeRenderer(0);
        }
    }

    Gui::CameraInterface* Gui::Viewer::getCameraInterface()
    {
        return m_camera.get();
    }

    Gui::GizmoManager* Gui::Viewer::getGizmoManager()
    {
        return m_gizmoManager;
    }

    const Engine::Renderer* Gui::Viewer::getRenderer() const
    {
        return m_currentRenderer;
    }

    Engine::Renderer* Gui::Viewer::getRenderer()
    {
        return m_currentRenderer;
    }

    Gui::PickingManager* Gui::Viewer::getPickingManager()
    {
        return m_pickingManager;
    }

    void Gui::Viewer::onAboutToCompose()
    {
        // This slot function is called from the main thread as part of the event loop
        // when the GUI is about to update. We have to wait for the rendering to finish.
        m_currentRenderer->lockRendering();
    }

    void Gui::Viewer::onFrameSwapped()
    {
        // This slot is called from the main thread as part of the event loop when the
        // GUI has finished displaying the rendered image, so we unlock the renderer.
        m_currentRenderer->unlockRendering();
    }

    void Gui::Viewer::onAboutToResize()
    {
        // Like swap buffers, resizing is a blocking operation and we have to wait for the rendering
        // to finish before resizing.
        m_currentRenderer->lockRendering();
    }

    void Gui::Viewer::onResized()
    {
        m_currentRenderer->unlockRendering();
    }

    void Gui::Viewer::intializeRenderer(Engine::Renderer *renderer)
    {
        // see issue #261 Qt Event order and default viewport management (Viewer.cpp)
        // https://github.com/STORM-IRIT/Radium-Engine/issues/261
#ifndef OS_MACOS
        gl::glViewport(0, 0, width(), height());
#endif
        renderer->initialize(width(), height());
        if( m_camera->hasLightAttached() )
        {
<<<<<<< HEAD
            renderer->addLight( m_camera->getLight()[0]);
            renderer->addLight( m_camera->getLight()[1]);
            renderer->addLight( m_camera->getLight()[2]);
=======
			renderer->addLight( m_camera->getLights()[0] );
			renderer->addLight( m_camera->getLights()[1] );
			renderer->addLight( m_camera->getLights()[2] );
>>>>>>> 38e7b6a7
        }
		renderer->lockRendering();
    }

    void Gui::Viewer::resizeGL( int width_, int height_ )
    {
        if (isExposed())
        {
            // Renderer should have been locked by previous events.
            m_context->makeCurrent(this);

            // see issue #261 Qt Event order and default viewport management (Viewer.cpp)
            // https://github.com/STORM-IRIT/Radium-Engine/issues/261
#ifndef OS_MACOS
            gl::glViewport(0, 0, width(), height());
#endif
            m_camera->resizeViewport(width_, height_);
            m_currentRenderer->resize(width_, height_);
            m_context->doneCurrent();
        }
    }

    Engine::Renderer::PickingMode Gui::Viewer::getPickingMode() const
    {
        auto keyMap = Gui::KeyMappingManager::getInstance();
        if( Gui::isKeyPressed( keyMap->getKeyFromAction( Gui::KeyMappingManager::FEATUREPICKING_VERTEX ) ) )
        {
            return m_isBrushPickingEnabled ? Engine::Renderer::C_VERTEX : Engine::Renderer::VERTEX;
        }
        if( Gui::isKeyPressed( keyMap->getKeyFromAction( Gui::KeyMappingManager::FEATUREPICKING_EDGE ) ) )
        {
            return m_isBrushPickingEnabled ? Engine::Renderer::C_EDGE : Engine::Renderer::EDGE;
        }
        if( Gui::isKeyPressed( keyMap->getKeyFromAction( Gui::KeyMappingManager::FEATUREPICKING_TRIANGLE ) ) )
        {
            return m_isBrushPickingEnabled ? Engine::Renderer::C_TRIANGLE : Engine::Renderer::TRIANGLE;
        }
        return Engine::Renderer::RO;
    }

    void Gui::Viewer::mouseDoubleClickEvent( QMouseEvent* event )
    {
        if ( Gui::KeyMappingManager::getInstance()->actionTriggered( event, Gui::KeyMappingManager::VIEWER_BUTTON_SELECT_PICKING_QUERY ) )
        {
            // Check picking
            Engine::Renderer::PickingQuery query  = { Core::Vector2(event->x(), (height() - event->y())),
                                                      Core::MouseButton::RA_MOUSE_RIGHT_BUTTON,
                                                      getPickingMode() };
            m_currentRenderer->addPickingRequest(query);
        }
    }

    void Gui::Viewer::mousePressEvent( QMouseEvent* event )
    {
        if(! m_glInitStatus.load())
        {
            event->ignore();
            return;
        }

        auto keyMap = Gui::KeyMappingManager::getInstance();
        if( event->buttons() & keyMap->getKeyFromAction( Gui::KeyMappingManager::VIEWER_BUTTON_MANIP_PICKING_QUERY ) )
        {
            if (getPickingMode() == Ra::Engine::Renderer::RO)
            {
                m_currentRenderer->addPickingRequest({ Core::Vector2(event->x(), height() - event->y()),
                                                       Core::MouseButton::RA_MOUSE_LEFT_BUTTON,
                                                       Engine::Renderer::RO });
                if (m_gizmoManager != nullptr)
                {
                    m_gizmoManager->handleMousePressEvent(event);
                }
            }
        }
        else if( event->buttons() & keyMap->getKeyFromAction( Gui::KeyMappingManager::TRACKBALLCAMERA_MANIPULATION ) )
        {
            m_camera->handleMousePressEvent(event);
        }
    }

    void Gui::Viewer::mouseReleaseEvent( QMouseEvent* event )
    {
        m_camera->handleMouseReleaseEvent( event );
        if (m_gizmoManager != nullptr)
        {
            m_gizmoManager->handleMouseReleaseEvent(event);
        }
    }

    void Gui::Viewer::mouseMoveEvent( QMouseEvent* event )
    {
        if(m_glInitStatus.load())
        {
            auto keyMap = Gui::KeyMappingManager::getInstance();
            m_camera->handleMouseMoveEvent( event );
            if (m_gizmoManager != nullptr)
            {
                m_gizmoManager->handleMouseMoveEvent(event);
            }
            m_currentRenderer->setMousePosition(Ra::Core::Vector2(event->x(), event->y()));
            if ( event->buttons() & keyMap->getKeyFromAction( Gui::KeyMappingManager::VIEWER_BUTTON_SELECT_PICKING_QUERY ) &&
                 getPickingMode() != Engine::Renderer::RO ) // only if not RO picking (e.g. not gizmo manip)
            {
                // Check picking
                Engine::Renderer::PickingQuery query  = { Core::Vector2(event->x(), (height() - event->y())),
                                                          Core::MouseButton::RA_MOUSE_RIGHT_BUTTON,
                                                          getPickingMode() };
                m_currentRenderer->addPickingRequest(query);
            }
        }
        else
            event->ignore();
    }

    void Gui::Viewer::wheelEvent( QWheelEvent* event )
    {
        if(m_glInitStatus.load())
        {
            if (m_isBrushPickingEnabled && isKeyPressed(Qt::Key_Shift))
            {
                m_brushRadius += (event->angleDelta().y() * 0.01 + event->angleDelta().x() * 0.01) > 0 ? 5 : -5 ;
                m_brushRadius = std::max( m_brushRadius, Scalar(5) );
                m_currentRenderer->setBrushRadius( m_brushRadius );
            }
            else
            {
                m_camera->handleWheelEvent(event);
            }
        }
        else
        {
            event->ignore();
        }
    }

    void Gui::Viewer::keyPressEvent( QKeyEvent* event )
    {
        if(m_glInitStatus.load())
        {
            keyPressed(event->key());
            m_camera->handleKeyPressEvent( event );
        }
        else
        {
            event->ignore();
        }

        // Do we need this ?
        //QWindow::keyPressEvent(event);
    }

    void Gui::Viewer::keyReleaseEvent( QKeyEvent* event )
    {
        keyReleased(event->key());
        m_camera->handleKeyReleaseEvent( event );


        if ( Gui::KeyMappingManager::getInstance()->actionTriggered( event, Gui::KeyMappingManager::VIEWER_TOGGLE_WIREFRAME ) && !event->isAutoRepeat())
        {
            m_currentRenderer->toggleWireframe();
        }

        /*
        if (event->key() == Qt::Key_C && event->modifiers() == Qt::NoModifier)
        {
            m_isBrushPickingEnabled = !m_isBrushPickingEnabled;
            m_currentRenderer->setBrushRadius( m_isBrushPickingEnabled ? m_brushRadius : 0 );
            emit toggleBrushPicking( m_isBrushPickingEnabled );
        }
        */

        // Do we need this ?
        //QWindow::keyReleaseEvent(event);
    }

    void Gui::Viewer::resizeEvent(QResizeEvent *event)
    {
 //       LOG( logDEBUG ) << "Gui::Viewer --> Got resize event : "  << width() << 'x' << height();

        if(!m_glInitStatus.load())
        {
            initializeGL();
        }

        if (!m_currentRenderer || !m_camera)
            return;

        resizeGL(event->size().width(), event->size().height());
    }

    void Gui::Viewer::showEvent(QShowEvent *ev)
    {
 //       LOG( logDEBUG ) << "Gui::Viewer --> Got show event : " << width() << 'x' << height();
        if(!m_context)
        {
            m_context.reset(new QOpenGLContext());
            m_context->create();
            m_context->makeCurrent(this);
            // no need to initalize glbinding. globjects (magically) do this internally.
            globjects::init(globjects::Shader::IncludeImplementation::Fallback);

            LOG( logINFO ) << "*** Radium Engine OpenGL context ***";
            LOG( logINFO ) << "Renderer (glbinding) : " << glbinding::ContextInfo::renderer();
            LOG( logINFO ) << "Vendor   (glbinding) : " << glbinding::ContextInfo::vendor();
            LOG( logINFO ) << "OpenGL   (glbinding) : " << glbinding::ContextInfo::version().toString();
            LOG( logINFO ) << "GLSL                 : " << gl::glGetString(gl::GLenum(GL_SHADING_LANGUAGE_VERSION));

            m_context->doneCurrent();
        }
    }

    void Gui::Viewer::exposeEvent(QExposeEvent *ev)
    {
 //       LOG( logDEBUG ) << "Gui::Viewer --> Got exposed event : " << width() << 'x' << height();
    }

    void Gui::Viewer::reloadShaders()
    {
        CORE_ASSERT(m_glInitStatus.load(),
                    "OpenGL needs to be initialized reload shaders.");

        // FIXME : check thread-saefty of this.
        m_currentRenderer->lockRendering();

        m_context->makeCurrent(this);
        m_currentRenderer->reloadShaders();
        m_context->doneCurrent();

        m_currentRenderer->unlockRendering();
    }

    void Gui::Viewer::displayTexture( const QString &tex )
    {
        CORE_ASSERT(m_glInitStatus.load(),
                    "OpenGL needs to be initialized to display textures.");
        m_context->makeCurrent(this);
        m_currentRenderer->lockRendering();
        m_currentRenderer->displayTexture( tex.toStdString() );
        m_currentRenderer->unlockRendering();
        m_context->doneCurrent();
    }

    bool Gui::Viewer::changeRenderer( int index )
    {
        if (m_glInitStatus.load() && m_renderers[index])
        {
            m_context->makeCurrent(this);

            if(m_currentRenderer != nullptr)
            {
                m_currentRenderer->lockRendering();
            }

            m_currentRenderer = m_renderers[index].get();
            m_currentRenderer->resize( width(), height() );
            m_currentRenderer->unlockRendering();

            LOG( logINFO ) << "[Viewer] Set active renderer: "
                           << m_currentRenderer->getRendererName();

            m_context->doneCurrent();

            emit rendererReady();

            return true;
        }
        return false;
    }

    // Asynchronous rendering implementation

    void Gui::Viewer::startRendering( const Scalar dt )
    {
        CORE_ASSERT(m_glInitStatus.load(),
                    "OpenGL needs to be initialized before rendering.");

        CORE_ASSERT(m_currentRenderer != nullptr,
                    "No renderer found.");

        m_pickingManager->clear();
        m_context->makeCurrent(this);

        // Move camera if needed. Disabled for now as it takes too long (see issue #69)
        //m_camera->update( dt );

        Engine::RenderData data;
        data.dt = dt;
        data.projMatrix = m_camera->getProjMatrix();
        data.viewMatrix = m_camera->getViewMatrix();

        m_currentRenderer->render( data );

    }

    void Gui::Viewer::waitForRendering()
    {
        if (isExposed())
        {
            m_context->swapBuffers(this);
        }

        m_context->doneCurrent();
    }

    void Gui::Viewer::handleFileLoading( const std::string& file )
    {
        for ( auto& renderer : m_renderers )
        {
            if (renderer)
            {
                renderer->handleFileLoading( file );
            }
        }
    }

    void Gui::Viewer::handleFileLoading(const Ra::Asset::FileData &filedata) {
        for ( auto& renderer : m_renderers )
        {
            if (renderer)
            {
                renderer->handleFileLoading( filedata );
            }
        }
    }

    void Gui::Viewer::processPicking()
    {
        CORE_ASSERT(m_glInitStatus.load(),
                    "OpenGL needs to be initialized before rendering.");

        CORE_ASSERT(m_currentRenderer != nullptr,
                    "No renderer found.");

        CORE_ASSERT( m_currentRenderer->getPickingQueries().size() == m_currentRenderer->getPickingResults().size(),
                    "There should be one result per query." );

        for (uint i = 0 ; i < m_currentRenderer->getPickingQueries().size(); ++i)
        {
            const Engine::Renderer::PickingQuery& query  = m_currentRenderer->getPickingQueries()[i];
            if ( query.m_button == Core::MouseButton::RA_MOUSE_LEFT_BUTTON)
            {
                emit leftClickPicking(m_currentRenderer->getPickingResults()[i].m_roIdx);
            }
            else if (query.m_button == Core::MouseButton::RA_MOUSE_RIGHT_BUTTON)
            {
                const auto& result = m_currentRenderer->getPickingResults()[i];
                m_pickingManager->setCurrent( result );
                emit rightClickPicking( result );
            }
        }
    }

    void Gui::Viewer::fitCameraToScene( const Core::Aabb& aabb )
    {
        if (!aabb.isEmpty())
        {
            CORE_ASSERT(m_camera != nullptr, "No camera found.");
            m_camera->fitScene(aabb);
        }
        else
        {
            LOG( logINFO ) << "Unable to fit the camera to the scene : empty Bbox.";
        }
    }

    void Gui::Viewer::loadCamera(std::istream &in)
    {
        m_camera->load(in);
    }

    void Gui::Viewer::saveCamera(std::ostream& out) const
    {
        m_camera->save(out);
    }

    std::vector<std::string> Gui::Viewer::getRenderersName() const
    {
        std::vector<std::string> ret;

        for ( const auto& renderer : m_renderers )
        {
            if (renderer)
            {
                ret.push_back( renderer->getRendererName() );
            }
        }

        return ret;
    }

    void Gui::Viewer::grabFrame( const std::string& filename )
    {
        m_context->makeCurrent(this);

        uint w, h;
        uchar* writtenPixels = m_currentRenderer->grabFrame(w, h);

        std::string ext = Core::StringUtils::getFileExt(filename);

        if (ext == "bmp")
        {
            stbi_write_bmp(filename.c_str(), w, h, 4, writtenPixels);
        }
        else if (ext == "png")
        {
            stbi_write_png(filename.c_str(), w, h, 4, writtenPixels, w * 4 * sizeof(uchar));
        }
        else
        {
            LOG(logWARNING) << "Cannot write frame to "<<filename<<" : unsupported extension";
        }

        m_context->doneCurrent();

        delete[] writtenPixels;

    }

    void Gui::Viewer::enablePostProcess(int enabled)
    {
        m_currentRenderer->enablePostProcess(enabled);
    }

    void Gui::Viewer::enableDebugDraw(int enabled)
    {
        m_currentRenderer->enableDebugDraw(enabled);
    }

    void Gui::Viewer::resetCamera()
    {
        auto lights = m_camera->getLights();
        m_camera.reset( new Gui::TrackballCamera( width(), height() ) );
<<<<<<< HEAD
        m_camera->attachLight( light[0], light[1], light[2] );
=======
        m_camera->attachLights( lights[0], lights[1], lights[2] );
>>>>>>> 38e7b6a7
    }

} // namespace Ra<|MERGE_RESOLUTION|>--- conflicted
+++ resolved
@@ -139,21 +139,14 @@
 
         m_camera.reset( new Gui::TrackballCamera( width(), height() ) );
 
-        LOG( logINFO ) << "*** Radium Engine Viewer ***";
+        LOG( logINFO ) << "*** Radium Engine Viewer ***";;
         Engine::ShaderProgramManager::createInstance(EXE_PATH()+"Shaders/Default.vert.glsl",
                                                      EXE_PATH()+"Shaders/Default.frag.glsl");
 
-<<<<<<< HEAD
         auto keyLight = Ra::Core::make_shared<Engine::DirectionalLight>();
         auto fillLight = Ra::Core::make_shared<Engine::DirectionalLight>();
         auto backLight = Ra::Core::make_shared<Engine::DirectionalLight>();
-        m_camera->attachLight( keyLight, fillLight, backLight );
-=======
-		auto keyLight = Ra::Core::make_shared<Engine::DirectionalLight>();
-		auto fillLight = Ra::Core::make_shared<Engine::DirectionalLight>();
-		auto backLight = Ra::Core::make_shared<Engine::DirectionalLight>();
         m_camera->attachLights( keyLight, fillLight, backLight );
->>>>>>> 38e7b6a7
 
         // initialize renderers added before GL was ready
         if( ! m_renderers.empty() )
@@ -250,15 +243,9 @@
         renderer->initialize(width(), height());
         if( m_camera->hasLightAttached() )
         {
-<<<<<<< HEAD
-            renderer->addLight( m_camera->getLight()[0]);
-            renderer->addLight( m_camera->getLight()[1]);
-            renderer->addLight( m_camera->getLight()[2]);
-=======
-			renderer->addLight( m_camera->getLights()[0] );
-			renderer->addLight( m_camera->getLights()[1] );
-			renderer->addLight( m_camera->getLights()[2] );
->>>>>>> 38e7b6a7
+            renderer->addLight( m_camera->getLights()[0] );
+            renderer->addLight( m_camera->getLights()[1] );
+            renderer->addLight( m_camera->getLights()[2] );
         }
 		renderer->lockRendering();
     }
@@ -691,11 +678,7 @@
     {
         auto lights = m_camera->getLights();
         m_camera.reset( new Gui::TrackballCamera( width(), height() ) );
-<<<<<<< HEAD
-        m_camera->attachLight( light[0], light[1], light[2] );
-=======
         m_camera->attachLights( lights[0], lights[1], lights[2] );
->>>>>>> 38e7b6a7
     }
 
 } // namespace Ra