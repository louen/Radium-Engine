--- conflicted
+++ resolved
@@ -90,7 +90,7 @@
         if ( m_glInitStatus.load() )
         {
             m_context->makeCurrent( this );
-        intializeRenderer(e.get());
+            intializeRenderer(e.get());
             m_context->doneCurrent( );
         }
         else
@@ -163,7 +163,7 @@
         if(m_renderers.empty())
         {
             LOG( logINFO )
-                    << "Renderers fallback: no renderer added, enabling default (Forward Renderer)";
+                << "Renderers fallback: no renderer added, enabling default (Forward Renderer)";
 
             m_context->makeCurrent(this);
             std::shared_ptr<Ra::Engine::Renderer> e (new Ra::Engine::ForwardRenderer());
@@ -255,8 +255,8 @@
 #ifndef OS_MACOS
             gl::glViewport(0, 0, width(), height());
 #endif
-            m_camera->resizeViewport( width_, height_ );
-            m_currentRenderer->resize( width_, height_ );
+            m_camera->resizeViewport(width_, height_);
+            m_currentRenderer->resize(width_, height_);
             m_context->doneCurrent();
         }
     }
@@ -401,16 +401,13 @@
         {
             m_currentRenderer->toggleWireframe();
         }
-<<<<<<< HEAD
         */
-=======
         if (event->key() == Qt::Key_C && event->modifiers() == Qt::NoModifier)
         {
             m_isBrushPickingEnabled = !m_isBrushPickingEnabled;
             m_currentRenderer->setBrushRadius( m_isBrushPickingEnabled ? m_brushRadius : 0 );
             emit toggleBrushPicking( m_isBrushPickingEnabled );
         }
->>>>>>> 8dfe7a6a
 
         // Do we need this ?
         //QWindow::keyReleaseEvent(event);
